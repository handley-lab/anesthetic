"""Perfect nested sampling generators."""
import numpy as np
from anesthetic.examples.utils import random_ellipsoid
from anesthetic import NestedSamples
from anesthetic.samples import merge_nested_samples


def gaussian(nlive, ndims, sigma=0.1, R=1, logLmin=-1e-2, logLmax=0,
             *args, **kwargs):
    """Perfect nested sampling run for a spherical Gaussian & prior.

    Up to normalisation this is identical to the example in John Skilling's
    original paper https://doi.org/10.1214/06-BA127 . Both spherical Gaussian
    width sigma and spherical uniform prior width R are centered on zero

    Parameters
    ----------
    nlive : int
        number of live points

    ndims : int
        dimensionality of gaussian

    sigma : float
        width of gaussian likelihood

    R : float
        radius of gaussian prior

    logLmin : float
        loglikelihood at which to terminate

    logLmax : float
        maximum loglikelihood

    The remaining arguments are passed to the
    :class:`anesthetic.samples.NestedSamples` constructor.

    Returns
    -------
    samples : :class:`anesthetic.samples.NestedSamples`
        Nested sampling run
    """

    def logLike(x):
        return logLmax - (x**2).sum(axis=-1)/2/sigma**2

    def random_sphere(n):
        return random_ellipsoid(np.zeros(ndims), np.eye(ndims), n)

    samples = []
    r = R
    logL_birth = np.ones(nlive) * -np.inf
    logL = logL_birth.copy()
    while logL.min() < logLmin:
        points = r * random_sphere(nlive)
        logL = logLike(points)
        samples.append(NestedSamples(points, logL=logL, logL_birth=logL_birth,
                                     *args, **kwargs))
        logL_birth = logL.copy()
        r = (points**2).sum(axis=-1, keepdims=True)**0.5

    samples = merge_nested_samples(samples)
    logLend = samples.loc[samples.nlive >= nlive].logL.max()
    return samples.loc[samples.logL_birth < logLend].recompute()


<<<<<<< HEAD
def correlated_gaussian(nlive, mean, cov, bounds=None, logLmax=0):
    """Perfect nested sampling run for a correlated gaussian likelihood.

    This produces a perfect nested sampling run with a uniform prior over the
    unit hypercube. The algorithm proceeds by simultaneously
    rejection sampling from the prior and sampling exactly and uniformly from
    the known ellipsoidal contours.
=======
def correlated_gaussian(nlive, mean, cov, bounds=None, logLmax=0,
                        *args, **kwargs):
    """Perfect nested sampling run for a correlated gaussian likelihood.

    This produces a perfect nested sampling run with a uniform prior over
    the unit hypercube. The algorithm proceeds by simultaneously rejection
    sampling from the prior and sampling exactly and uniformly from the
    known ellipsoidal contours.
>>>>>>> 24cbfa52

    This can produce perfect runs in up to around d~15 dimensions. Beyond
    this rejection sampling from a truncated gaussian in the early stage
    becomes too inefficient.

    Parameters
    ----------
    nlive : int
        minimum number of live points across the run

    mean : 1d array-like, shape (ndims,)
        mean of gaussian in parameters. Length of array defines dimensionality
        of run.

    cov : 2d array-like, shape (ndims, ndims)
        covariance of gaussian in parameters

    bounds : 2d array-like, shape (ndims, 2)
        bounds of a gaussian, default ``[[0, 1]]*ndims``

    logLmax : float
        maximum loglikelihood

    The remaining arguments are passed to the
    :class:`anesthetic.samples.NestedSamples` constructor.

    Returns
    -------
    samples : :class:`anesthetic.samples.NestedSamples`
        Nested sampling run
    """
    mean = np.array(mean, dtype=float)
    cov = np.array(cov, dtype=float)
    invcov = np.linalg.inv(cov)

    def logLike(x):
<<<<<<< HEAD
        return logLmax -0.5 * ((x-mean) @ invcov * (x-mean)).sum(axis=-1)
=======
        return logLmax - 0.5 * ((x - mean) @ invcov * (x - mean)).sum(axis=-1)
>>>>>>> 24cbfa52

    ndims = len(mean)

    if bounds is None:
        bounds = [[0, 1]]*ndims

    bounds = np.array(bounds, dtype=float)

<<<<<<< HEAD
    #logLmax = logLike(mean) # remove this line? Because logLmax is defined in the function's argument.

=======
>>>>>>> 24cbfa52
    points = np.random.uniform(*bounds.T, (2*nlive, ndims))
    samples = NestedSamples(points, logL=logLike(points), logL_birth=-np.inf,
                            *args, **kwargs)

    while (1/samples.nlive.iloc[:-nlive]).sum() < samples.D_KL()*2:
        logLs = samples.logL.iloc[-nlive]

        sig = np.diag(cov*2*(logLmax - logLs))**0.5
        bounds[:, 0] = np.max([bounds[:, 0], mean - sig], axis=0)
        bounds[:, 1] = np.min([bounds[:, 1], mean + sig], axis=0)

        # Cube round
        points = np.random.uniform(*bounds.T, (nlive, ndims))
        logL = logLike(points)
        i = logL > logLs
        samps_1 = NestedSamples(points[i], logL=logL[i], logL_birth=logLs,
                                *args, **kwargs)

        # Ellipsoidal round
        points = random_ellipsoid(mean, cov*2*(logLmax - logLs), nlive)
        logL = logLike(points)
        i = ((points > bounds.T[0]) & (points < bounds.T[1])).all(axis=1)
        samps_2 = NestedSamples(points[i], logL=logL[i], logL_birth=logLs,
                                *args, **kwargs)
        samples = merge_nested_samples([samples, samps_1, samps_2])

    return samples


def wedding_cake(nlive, ndims, sigma=0.01, alpha=0.5, *args, **kwargs):
    """Perfect nested sampling run for a wedding cake likelihood.

    This is a likelihood with nested hypercuboidal plateau regions of constant
    likelihood centered on 0.5, with geometrically decreasing volume by a
    factor of alpha. The value of the likelihood in these plateau regions has a
    gaussian profile with width sigma.

    ::

        logL = - alpha^(2*floor(D*log_alpha(2|x-0.5|_infinity))/D) / (8sigma^2)

    Parameters
    ----------
    nlive : int
        number of live points

    ndims : int
        dimensionality of the likelihood

    sigma : float
        width of gaussian profile

    alpha : float
        volume compression between plateau regions

    The remaining arguments are passed to the
    :class:`anesthetic.samples.NestedSamples` constructor.
    """

    def i(x):
        """Plateau number of a parameter point."""
        r = np.max(abs(x-0.5), axis=-1)
        return np.floor(ndims*np.log(2*r)/np.log(alpha))

    def logL(x):
        """Gaussian log-likelihood."""
        ri = alpha**(i(x)/ndims)/2
        return - ri**2/2/sigma**2

    points = np.zeros((0, ndims))
    death_likes = np.zeros(0)
    birth_likes = np.zeros(0)

    live_points = np.random.rand(nlive, ndims)
    live_likes = logL(live_points)
    live_birth_likes = np.ones(nlive)*-np.inf

    while True:
        logL_ = live_likes.min()
        j = live_likes == logL_

        death_likes = np.concatenate([death_likes, live_likes[j]])
        birth_likes = np.concatenate([birth_likes, live_birth_likes[j]])
        points = np.concatenate([points, live_points[j]])

        i_ = i(live_points[j][0])+1
        r_ = alpha**(i_/ndims)/2
        x_ = np.random.uniform(0.5-r_, 0.5+r_, size=(j.sum(), ndims))
        live_birth_likes[j] = logL_
        live_points[j] = x_
        live_likes[j] = logL(x_)

        samps = NestedSamples(points, logL=death_likes, logL_birth=birth_likes,
                              *args, **kwargs)
        weights = samps.get_weights()
        if weights[-nlive:].sum() < 0.001 * weights.sum():
            break

    death_likes = np.concatenate([death_likes, live_likes])
    birth_likes = np.concatenate([birth_likes, live_birth_likes])
    points = np.concatenate([points, live_points])

    return NestedSamples(points, logL=death_likes, logL_birth=birth_likes,
                         *args, **kwargs)


def planck_gaussian(nlive=500):
    """Gaussian likelihood with Planck-like posterior.

    This is a gaussian likelihood with the same mean, parameter covariance and
    average loglikelihood as the Planck 2018 legacy chains
    ``base/plikHM_TTTEEE_lowl_lowE_lensing``

    Parameters
    ----------
    nlive : int, optional
        number of live points

    Returns
    -------
    samples : :class:`anesthetic.samples.NestedSamples`
        Nested sampling run
    """
    columns = ['omegabh2', 'omegach2', 'theta', 'tau', 'logA', 'ns']
    labels = [r'$\Omega_b h^2$', r'$\Omega_c h^2$', r'$100\theta_{MC}$',
              r'$\tau$', r'${\rm{ln}}(10^{10} A_s)$', r'$n_s$']

    cov = np.array([
        [2.12e-08, -9.03e-08, 1.76e-08, 2.96e-07, 4.97e-07, 2.38e-07],
        [-9.03e-08, 1.39e-06, -1.26e-07, -3.41e-06, -4.15e-06, -3.28e-06],
        [1.76e-08, -1.26e-07, 9.71e-08, 4.30e-07, 7.41e-07, 4.13e-07],
        [2.96e-07, -3.41e-06, 4.30e-07, 5.33e-05, 9.53e-05, 1.05e-05],
        [4.97e-07, -4.15e-06, 7.41e-07, 9.53e-05, 2.00e-04, 1.35e-05],
        [2.38e-07, -3.28e-06, 4.13e-07, 1.05e-05, 1.35e-05, 1.73e-05]])

    mean = np.array([0.02237, 0.1200, 1.04092, 0.0544, 3.044, 0.9649])

    bounds = np.array([
        [5.00e-03, 1.00e-01],
        [1.00e-03, 9.90e-01],
        [5.00e-01, 1.00e+01],
        [1.00e-02, 8.00e-01],
        [1.61e+00, 3.91e+00],
        [8.00e-01, 1.20e+00]])

    logL_mean = -1400.35
    d = len(mean)
    logLmax = logL_mean + d/2
    return correlated_gaussian(nlive, mean, cov, bounds, logLmax,
                               columns=columns, labels=labels)<|MERGE_RESOLUTION|>--- conflicted
+++ resolved
@@ -65,15 +65,6 @@
     return samples.loc[samples.logL_birth < logLend].recompute()
 
 
-<<<<<<< HEAD
-def correlated_gaussian(nlive, mean, cov, bounds=None, logLmax=0):
-    """Perfect nested sampling run for a correlated gaussian likelihood.
-
-    This produces a perfect nested sampling run with a uniform prior over the
-    unit hypercube. The algorithm proceeds by simultaneously
-    rejection sampling from the prior and sampling exactly and uniformly from
-    the known ellipsoidal contours.
-=======
 def correlated_gaussian(nlive, mean, cov, bounds=None, logLmax=0,
                         *args, **kwargs):
     """Perfect nested sampling run for a correlated gaussian likelihood.
@@ -82,7 +73,6 @@
     the unit hypercube. The algorithm proceeds by simultaneously rejection
     sampling from the prior and sampling exactly and uniformly from the
     known ellipsoidal contours.
->>>>>>> 24cbfa52
 
     This can produce perfect runs in up to around d~15 dimensions. Beyond
     this rejection sampling from a truncated gaussian in the early stage
@@ -119,11 +109,7 @@
     invcov = np.linalg.inv(cov)
 
     def logLike(x):
-<<<<<<< HEAD
-        return logLmax -0.5 * ((x-mean) @ invcov * (x-mean)).sum(axis=-1)
-=======
         return logLmax - 0.5 * ((x - mean) @ invcov * (x - mean)).sum(axis=-1)
->>>>>>> 24cbfa52
 
     ndims = len(mean)
 
@@ -132,11 +118,6 @@
 
     bounds = np.array(bounds, dtype=float)
 
-<<<<<<< HEAD
-    #logLmax = logLike(mean) # remove this line? Because logLmax is defined in the function's argument.
-
-=======
->>>>>>> 24cbfa52
     points = np.random.uniform(*bounds.T, (2*nlive, ndims))
     samples = NestedSamples(points, logL=logLike(points), logL_birth=-np.inf,
                             *args, **kwargs)
