"""Lower-level plotting tools.

Routines that may be of use to users wishing for more fine-grained control may
wish to use.

- ``make_1d_axes``
- ``make_2d_axes``

to create a set of axes and legend proxies.

"""
import numpy as np
from pandas import Series, DataFrame
import matplotlib.pyplot as plt
from scipy.stats import gaussian_kde
from scipy.special import erf
from matplotlib.gridspec import GridSpec, GridSpecFromSubplotSpec
from matplotlib.axes import Axes
try:
    from astropy.visualization import hist
except ImportError:
    pass
try:
    from anesthetic.kde import fastkde_1d, fastkde_2d
except ImportError:
    pass
import matplotlib.cbook as cbook
import matplotlib.lines as mlines
from matplotlib.ticker import MaxNLocator, AutoMinorLocator
from matplotlib.colors import LinearSegmentedColormap
from matplotlib.transforms import Affine2D
from anesthetic.utils import nest_level
from anesthetic.utils import (sample_compression_1d, quantile,
                              triangular_sample_compression_2d,
                              iso_probability_contours,
                              match_contour_to_contourf)
from anesthetic.boundary import cut_and_normalise_gaussian


class AxesSeries(Series):
    """Anesthetic's axes version of `~pandas.Series`."""

    def __init__(self, data=None, index=None, fig=None, ncol=None, labels=None,
                 gridspec_kw=None, subplot_spec=None, *args, **kwargs):
        if data is None and index is not None:
            data = self.axes_series(index=index, fig=fig, ncol=ncol,
                                    gridspec_kw=gridspec_kw,
                                    subplot_spec=subplot_spec)
            self._set_xlabels(axes=data, labels=labels)
        super().__init__(data=data, index=index, *args, **kwargs)

    @property
    def _constructor(self):
        return AxesSeries

    @property
    def _constructor_expanddim(self):
        return AxesDataFrame

    @staticmethod
    def axes_series(index, fig, ncol=None, gridspec_kw=None, subplot_spec=None):
        """Set up subplots for `AxesSeries`."""
        axes = Series(np.full(np.shape(index), None), index=index)
        if fig is None:
            fig = plt.figure()
        if ncol is None:
            ncol = int(np.ceil(np.sqrt(axes.index.size)))
        ncol = ncol
        nrow = int(np.ceil(axes.index.size / ncol))
        if gridspec_kw is None:
            gridspec_kw = {}
        wspace = gridspec_kw.pop('wspace', 0)
        if subplot_spec is None:
            gs = GridSpec(nrow, ncol, wspace=wspace, **gridspec_kw)
        else:
            gs = GridSpecFromSubplotSpec(nrow, ncol, wspace=wspace,
                                         subplot_spec=subplot_spec,
                                         **gridspec_kw)
        for p, g in zip(axes.index, gs):
            axes[p] = ax = fig.add_subplot(g)
            ax.set_yticks([])
        return axes

    @staticmethod
    def _set_xlabels(axes, labels, **kwargs):
        if labels is None:
            labels = {}
        labels = {p: labels[p] if p in labels else p for p in axes.index}
        for p, ax in axes.iteritems():
            ax.set_xlabel(labels[p], **kwargs)

    def set_xlabels(self, labels, **kwargs):
        """Set the labels for the x-axes.

        Parameters
        ----------
            labels : dict
                Dictionary of the axes labels.
            kwargs
                Any kwarg that can be passed to `plt.xlabel`.

        """
        self._set_xlabels(axes=self, labels=labels, **kwargs)

    def tick_params(self, *args, **kwargs):
        """Apply `matplotlib.axes.tick_params` to entire `AxesSeries`."""
        for p, ax in self.iteritems():
            ax.tick_params(*args, **kwargs)


<<<<<<< HEAD
class AxesDataFrame(pandas.DataFrame):
    """Anesthetic's axes version of `pandas.DataFrame`.

    Parameters
    ----------
    index: list(str)
        Parameters to be placed on the y-axes.
    columns: list(str)
        Parameters to be placed on the x-axes.
    fig : `~matplotlib.figure.Figure`
    lower, diagonal, upper : bool, optional
        Whether to create 2D marginalised plots above or below the
        diagonal, or to create a 1D marginalised plot on the diagonal.
        Default: True
    labels : dict(str:str), optional
        Dictionary mapping params to plot labels.
        Default: params
    ticks : str
        If 'outer', plot ticks only on the very left and very bottom.
        If 'inner', plot ticks also in inner subplots.
        If None, plot no ticks at all.
        Default: 'inner'
    gridspec_kw : dict, optional
        Dict with keywords passed to the `~matplotlib.gridspec.GridSpec`
        constructor used to create the grid the subplots are placed on.
    subplot_spec : matplotlib.gridspec.GridSpec, optional
        GridSpec instance to plot array as part of a subfigure.
        Default: None

    Methods
    -------
    axlines:
        Add vertical and horizontal lines across all axes.

    """
=======
class AxesDataFrame(DataFrame):
    """Anesthetic's axes version of `~pandas.DataFrame`."""
>>>>>>> fdb69dc1

    def __init__(self, data=None, index=None, columns=None, fig=None,
                 lower=True, diagonal=True, upper=True, labels=None,
                 ticks='inner', gridspec_kw=None, subplot_spec=None,
                 *args, **kwargs):
        if data is None and index is not None and columns is not None:
            position = self._position_frame(index=index,
                                            columns=columns,
                                            lower=lower,
                                            diagonal=diagonal,
                                            upper=upper)
            data = self._axes_frame(position=position,
                                    fig=fig,
                                    gridspec_kw=gridspec_kw,
                                    subplot_spec=subplot_spec)
            self._set_labels(axes=data, labels=labels)
            index = data.index
            columns = data.columns
            self._tick_params(axes=data, direction=ticks, which='both')
        super().__init__(data=data,
                         index=index,
                         columns=columns,
                         *args, **kwargs)
        self.tick_params(axis='both', which='both', labelrotation=45,
                         labelsize='small')

    @property
    def _constructor(self):
        return AxesDataFrame

    @property
    def _constructor_sliced(self):
        return AxesSeries

    @staticmethod
    def _position_frame(index, columns, lower, diagonal, upper):
        """Compute positions with lower=-1, diagonal=0, upper=+1."""
        data = np.full((np.size(index), np.size(columns)), None)
        position = DataFrame(data=data, index=index, columns=columns)
        all_params = list(columns) + list(index)
        for j, y in enumerate(index):
            for i, x in enumerate(columns):
                if all_params.index(x) < all_params.index(y):
                    if lower:
                        position[x][y] = -1
                elif all_params.index(x) > all_params.index(y):
                    if upper:
                        position[x][y] = +1
                elif diagonal:
                    position[x][y] = 0
        return position

    @classmethod
    def _axes_frame(cls, position, fig, gridspec_kw=None, subplot_spec=None):
        """Set up subplots for `AxesDataFrame`."""
        axes = position.copy()
        axes.dropna(axis=0, how='all', inplace=True)
        axes.dropna(axis=1, how='all', inplace=True)
        if axes.size == 0:
            return axes
        if fig is None:
            fig = plt.figure()
        if gridspec_kw is None:
            gridspec_kw = {}
        hspace = gridspec_kw.pop('hspace', 0)
        wspace = gridspec_kw.pop('wspace', 0)
        if subplot_spec is None:
            gs = GridSpec(*axes.shape, hspace=hspace, wspace=wspace,
                          **gridspec_kw)
        else:
            gs = GridSpecFromSubplotSpec(*axes.shape,
                                         hspace=hspace, wspace=wspace,
                                         subplot_spec=subplot_spec,
                                         **gridspec_kw)
        axes[:][:] = None
        for j, y in enumerate(axes.index[::-1]):
            for i, x in enumerate(axes.columns):
                if position[x][y] is not None:
                    sx = list(axes[x].dropna())
                    sx = sx[0] if sx else None
                    sy = list(axes.T[y].dropna())
                    sy = sy[0] if sy else None
                    axes[x][y] = fig.add_subplot(
                        gs[axes.index.size - 1 - j, i], sharex=sx, sharey=sy
                    )
                    if position[x][y] == 0:
                        axes[x][y].twin = axes[x][y].twinx()
                        axes[x][y].twin.set_yticks([])
                        axes[x][y].twin.set_ylim(0, 1.1)
                        cls.make_diagonal(axes[x][y])
                        axes[x][y].position = 'diagonal'
                        axes[x][y].twin.xaxis.set_major_locator(
                            MaxNLocator(3, prune='both'))
                        axes[x][y].twin.xaxis.set_minor_locator(
                            AutoMinorLocator(1))
                        axes[x][y].yaxis.set_major_locator(
                            MaxNLocator(3, prune='both'))
                        axes[x][y].yaxis.set_minor_locator(AutoMinorLocator(1))
                    else:
                        if position[x][y] == 1:
                            axes[x][y].position = 'upper'
                        elif position[x][y] == -1:
                            axes[x][y].position = 'lower'
                        axes[x][y].yaxis.set_major_locator(
                            MaxNLocator(3, prune='both'))
                        axes[x][y].yaxis.set_minor_locator(AutoMinorLocator(1))
                    axes[x][y].xaxis.set_major_locator(
                        MaxNLocator(3, prune='both'))
                    axes[x][y].xaxis.set_minor_locator(AutoMinorLocator(1))
        return axes

    @staticmethod
    def make_diagonal(ax):
        """Link x and y axes limits."""

        class DiagonalAxes(type(ax)):
            def set_xlim(self, left=None, right=None, emit=True, auto=False,
                         xmin=None, xmax=None):
                super().set_ylim(bottom=left, top=right, emit=True, auto=auto,
                                 ymin=xmin, ymax=xmax)
                return super().set_xlim(left=left, right=right, emit=emit,
                                        auto=auto, xmin=xmin, xmax=xmax)

            def set_ylim(self, bottom=None, top=None, emit=True, auto=False,
                         ymin=None, ymax=None):
                super().set_xlim(left=bottom, right=top, emit=True, auto=auto,
                                 xmin=ymin, xmax=ymax)
                return super().set_ylim(bottom=bottom, top=top, emit=emit,
                                        auto=auto, ymin=ymin, ymax=ymax)

            def get_legend_handles_labels(self, *args, **kwargs):
                return self.twin.get_legend_handles_labels(*args, **kwargs)

            def legend(self, *args, **kwargs):
                return self.twin.legend(*args, **kwargs)

        ax.__class__ = DiagonalAxes

    @staticmethod
    def _set_labels(axes, labels, **kwargs):
        all_params = list(axes.columns) + list(axes.index)
        if labels is None:
            labels = {}
        labels = {p: labels[p] if p in labels else p for p in all_params}

        for y, axes_row in axes.iterrows():
            if axes_row.size:
                axes_row.dropna(inplace=True)
                axes_row.iloc[0].set_ylabel(labels[y], **kwargs)

        for x, axes_col in axes.iteritems():
            if axes_col.size:
                axes_col.dropna(inplace=True)
                axes_col.iloc[-1].set_xlabel(labels[x], **kwargs)

    def set_labels(self, labels, **kwargs):
        """Set the labels for the axes.

        Parameters
        ----------
            labels : dict
                Dictionary of the axes labels.
            kwargs
                Any kwarg that can be passed to `plt.xlabel` or `plt.ylabel`.

        """
        self._set_labels(axes=self, labels=labels, **kwargs)

    @staticmethod
    def _tick_params(axes, direction='inner', **kwargs):
        if direction not in ['inner', 'outer', None]:
            raise ValueError("tick direction=%s was requested, but tick "
                             "direction can only be one of "
                             "['outer', 'inner', None]." % direction)

        # left and right ticks and labels
        for y, ax in axes.iterrows():
            ax_ = ax.dropna()
            if len(ax_) and direction == 'inner':
                for i, a in enumerate(ax_):
                    if i == 0:  # first column
                        if a.position == 'diagonal' and len(ax_) == 1:
                            a.tick_params('y', left=False, labelleft=False,
                                          **kwargs)
                        else:
                            a.tick_params('y', left=True, labelleft=True,
                                          **kwargs)
                    elif a.position == 'diagonal':  # not first column
                        tl = a.yaxis.majorTicks[0].tick1line.get_markersize()
                        a.tick_params('y', direction='out', length=tl / 2,
                                      left=True, labelleft=False, **kwargs)
                    else:  # not diagonal and not first column
                        a.tick_params('y', direction='inout',
                                      left=True, labelleft=False, **kwargs)
            elif len(ax_) and direction == 'outer':  # no inner ticks
                for a in ax_[1:]:
                    a.tick_params('y', left=False, labelleft=False, **kwargs)
            elif len(ax_) and direction is None:  # no ticks at all
                for a in ax_:
                    a.tick_params('y', left=False, right=False,
                                  labelleft=False, labelright=False, **kwargs)

        # bottom and top ticks and labels
        for x, ax in axes.iteritems():
            ax_ = ax.dropna()
            if len(ax_):
                if direction == 'inner':
                    for i, a in enumerate(ax_):
                        if i == len(ax_) - 1:  # bottom row
                            a.tick_params('x', bottom=True, labelbottom=True,
                                          **kwargs)
                        else:  # not bottom row
                            a.tick_params('x', direction='inout',
                                          bottom=True, labelbottom=False,
                                          **kwargs)
                            if a.position == 'diagonal':
                                a.twin.tick_params('x', direction='inout',
                                                   bottom=True,
                                                   labelbottom=False, **kwargs)
                elif direction == 'outer':  # no inner ticks
                    for a in ax_[:-1]:
                        a.tick_params('x', bottom=False, labelbottom=False,
                                      **kwargs)
                elif direction is None:  # no ticks at all
                    for a in ax_:
                        a.tick_params('x', bottom=False, top=False,
                                      labelbottom=False, labeltop=False,
                                      **kwargs)

    def tick_params(self, *args, **kwargs):
        """Apply `matplotlib.axes.tick_params` to entire `AxesDataFrame`."""
        for y, rows in self.iterrows():
            for x, ax in rows.iteritems():
                if isinstance(ax, Axes):
                    ax.tick_params(*args, **kwargs)

    def set_margins(self, m):
        """Apply `matplotlib.axes.set_xmargin` to entire `AxesDataFrame`."""
        unique_params = list(np.unique(list(self.index) + list(self.columns)))
        for y, rows in self.iterrows():
            for x, ax in rows.iteritems():
                if isinstance(ax, Axes):
                    if x in unique_params:
                        xmin, xmax = ax.get_xlim()
                        xdelta = xmax - xmin
                        ax.set_xlim(xmin - m * xdelta, xmax + m * xdelta)
                        unique_params.remove(x)
                    if y in unique_params:
                        ymin, ymax = ax.get_ylim()
                        ydelta = ymax - ymin
                        ax.set_ylim(ymin - m * ydelta, ymax + m * ydelta)
                        unique_params.remove(y)

    def axlines(self, params, lower=True, diagonal=True, upper=True, **kwargs):
        """Add vertical and horizontal lines across all axes.

        Parameters
        ----------
        params : dict(array_like)
            Dictionary of parameter labels and desired values.
            Can provide more than one value per label.
        lower, diagonal, upper : bool
            Whether to plot the lines on the lower, diagonal,
            and/or upper triangle plots.
            Default: True
        kwargs
            Any kwarg that can be passed to `plt.axvline` or `plt.axhline`.

        """
        positions = ['lower' if lower else None,
                     'diagonal' if diagonal else None,
                     'upper' if upper else None]
        for y, rows in self.iterrows():
            for x, ax in rows.iteritems():
                if ax is not None and ax.position in positions:
                    if x in params:
                        for v in np.atleast_1d(params[x]):
                            ax.axvline(v, **kwargs)
                    if y in params and ax.position != 'diagonal':
                        for v in np.atleast_1d(params[y]):
                            ax.axhline(v, **kwargs)

    def axspans(self, params, lower=True, diagonal=True, upper=True, **kwargs):
        """Add vertical and horizontal spans across all axes.

        Parameters
        ----------
        params : dict(array_like(2-tuple))
            Dictionary of parameter labels and desired value tuples.
            Can provide more than one value tuple per label.
            Each value tuple provides the min and max value for an axis span.
        lower, diagonal, upper : bool
            Whether to plot the spans on the lower, diagonal,
            and/or upper triangle plots.
            Default: True
        kwargs
            Any kwarg that can be passed to `plt.axvspan` or `plt.axhspan`.

        """
        kwargs = normalize_kwargs(kwargs, dict(color=['c']))
        positions = ['lower' if lower else None,
                     'diagonal' if diagonal else None,
                     'upper' if upper else None]
        for y, rows in self.iterrows():
            for x, ax in rows.iteritems():
                if ax is not None and ax.position in positions:
                    if x in params:
                        for vmin, vmax in np.atleast_2d(params[x]):
                            ax.axvspan(vmin, vmax, **kwargs)
                    if y in params and ax.position != 'diagonal':
                        for vmin, vmax in np.atleast_2d(params[y]):
                            ax.axhspan(vmin, vmax, **kwargs)

    def scatter(self, params, lower=True, upper=True, **kwargs):
        """Add scatter points across all axes.

        Parameters
        ----------
        params : dict(array_like)
            Dictionary of parameter labels and desired values.
            Can provide more than one value per label, but length has to
            match for all parameter labels.
        lower, upper : bool
            Whether to plot the spans on the lower and/or upper triangle plots.
            Default: True
        kwargs
            Any kwarg that can be passed to `plt.scatter`.

        """
        positions = ['lower' if lower else None,
                     'upper' if upper else None]
        zorder = kwargs.pop('zorder', None)
        for y, rows in self.iterrows():
            for x, ax in rows.iteritems():
                if ax is not None and ax.position in positions:
                    if x in params and y in params:
                        z = max([z.get_zorder() for z in ax.artists +
                                 ax.collections + ax.lines + ax.patches] + [0])
                        z = z+1 if zorder is None else zorder
                        ax.scatter(params[x], params[y], zorder=z, **kwargs)


def make_1d_axes(params, ncol=None, labels=None,
                 gridspec_kw=None, subplot_spec=None, **fig_kw):
    """Create a set of axes for plotting 1D marginalised posteriors.

    Parameters
    ----------
    params : list(str)
        names of parameters.

    ncol : int
        Number of columns of the subplot grid.
        Default: ceil(sqrt(num_params))

    labels : dict(str:str), optional
        Dictionary mapping params to plot labels.
        Default: params

    gridspec_kw : dict, optional
        Dict with keywords passed to the `~matplotlib.gridspec.GridSpec`
        constructor used to create the grid the subplots are placed on.

    subplot_spec : matplotlib.gridspec.GridSpec, optional
        GridSpec instance to plot array as part of a subfigure.
        Default: None

    **fig_kw
        All additional keyword arguments are passed to the
        `.pyplot.figure` call.
        Or directly pass the figure to plot on via the keyword 'fig'.

    Returns
    -------
    fig : `~matplotlib.figure.Figure`
        New or original (if supplied) figure object.

    axes: `~pandas.Series(matplotlib.axes.Axes)`
        Pandas array of axes objects.

    """
    fig = fig_kw.pop('fig') if 'fig' in fig_kw else plt.figure(**fig_kw)
    axes = AxesSeries(index=np.atleast_1d(params),
                      fig=fig,
                      ncol=ncol,
                      labels=labels,
                      gridspec_kw=gridspec_kw,
                      subplot_spec=subplot_spec)
    fig.tight_layout()
    return fig, axes


def make_2d_axes(params, labels=None, lower=True, diagonal=True, upper=True,
                 ticks='inner', gridspec_kw=None, subplot_spec=None, **fig_kw):
    """Create a set of axes for plotting 2D marginalised posteriors.

    Parameters
    ----------
    params : lists of parameters
        Can be either:
        * list(str) if the x and y axes are the same
        * [list(str),list(str)] if the x and y axes are different
        Strings indicate the names of the parameters

    labels : dict(str:str), optional
        Dictionary mapping params to plot labels.
        Default: params

    lower, diagonal, upper : logical, optional
        Whether to create 2D marginalised plots above or below the
        diagonal, or to create a 1D marginalised plot on the diagonal.
        Default: True

    ticks : str
        If 'outer', plot ticks only on the very left and very bottom.
        If 'inner', plot ticks also in inner subplots.
        If None, plot no ticks at all.
        Default: 'inner'

    gridspec_kw : dict, optional
        Dict with keywords passed to the `~matplotlib.gridspec.GridSpec`
        constructor used to create the grid the subplots are placed on.

    subplot_spec : matplotlib.gridspec.GridSpec, optional
        GridSpec instance to plot array as part of a subfigure.
        Default: None

    **fig_kw
        All additional keyword arguments are passed to the
        `.pyplot.figure` call.
        Or directly pass the figure to plot on via the keyword 'fig'.

    Returns
    -------
    fig : `~matplotlib.figure.Figure`
        New or original (if supplied) figure object.

    axes : `~pandas.DataFrame(matplotlib.axes.Axes)`
        Pandas array of axes objects.

    """
    fig = fig_kw.pop('fig') if 'fig' in fig_kw else plt.figure(**fig_kw)
    if nest_level(params) == 2:
        xparams, yparams = params
    else:
        xparams = yparams = params
    axes = AxesDataFrame(index=yparams,
                         columns=xparams,
                         fig=fig,
                         lower=lower,
                         diagonal=diagonal,
                         upper=upper,
                         labels=labels,
                         ticks=ticks,
                         gridspec_kw=gridspec_kw,
                         subplot_spec=subplot_spec)
    return fig, axes


def fastkde_plot_1d(ax, data, *args, **kwargs):
    """Plot a 1d marginalised distribution.

    This functions as a wrapper around matplotlib.axes.Axes.plot, with a kernel
    density estimation computation provided by the package fastkde in between.
    All remaining keyword arguments are passed onwards.

    Parameters
    ----------
    ax: matplotlib.axes.Axes
        Axis object to plot on.

    data: np.array
        Uniformly weighted samples to generate kernel density estimator.

    xmin, xmax: float
        lower/upper prior bound
        Optional, default None

    levels: list
        Values at which to draw iso-probability lines.
        Optional, default [0.95, 0.68]

    q: int or float or tuple
        Quantile to determine the data range to be plotted.
        - 0: full data range, i.e. q=0 --> quantile range (0, 1)
        - int: `q`-sigma data range, e.g. q=1 --> quantile range (0.16, 0.84)
        - float: percentile, e.g. q=0.68 --> quantile range  (0.16, 0.84)
        - tuple: quantile range, e.g. (0.16, 0.84)
        Default 5

    facecolor: bool or string
        If set to True then the 1d plot will be shaded with the value of the
        ``color`` kwarg. Set to a string such as 'blue', 'k', 'r', 'C1' ect.
        to define the color of the shading directly.
        Optional, default False

    Returns
    -------
    lines: matplotlib.lines.Line2D
        A list of line objects representing the plotted data (same as
        matplotlib matplotlib.axes.Axes.plot command).

    """
    kwargs = normalize_kwargs(
        kwargs,
        dict(linewidth=['lw'], linestyle=['ls'], color=['c'],
             facecolor=['fc'], edgecolor=['ec']))

    xmin = kwargs.pop('xmin', None)
    xmax = kwargs.pop('xmax', None)
    levels = kwargs.pop('levels', [0.95, 0.68])
    density = kwargs.pop('density', False)

    cmap = kwargs.pop('cmap', None)
    color = kwargs.pop('color', (next(ax._get_lines.prop_cycler)['color']
                                 if cmap is None else cmap(0.68)))
    facecolor = kwargs.pop('facecolor', False)
    if 'edgecolor' in kwargs:
        edgecolor = kwargs.pop('edgecolor')
        if edgecolor:
            color = edgecolor
    else:
        edgecolor = color

    q = kwargs.pop('q', 5)
    q = quantile_plot_interval(q=q)

    try:
        x, p, xmin, xmax = fastkde_1d(data, xmin, xmax)
    except NameError:
        raise ImportError("You need to install fastkde to use fastkde")
    p /= p.max()
    i = ((x > quantile(x, q[0], p)) & (x < quantile(x, q[-1], p)))

    area = np.trapz(x=x[i], y=p[i]) if density else 1
    ans = ax.plot(x[i], p[i]/area, color=color, *args, **kwargs)

    if facecolor and facecolor not in [None, 'None', 'none']:
        if facecolor is True:
            facecolor = color
        c = iso_probability_contours(p[i], contours=levels)
        cmap = basic_cmap(facecolor)
        fill = []
        for j in range(len(c)-1):
            fill.append(ax.fill_between(x[i], p[i], where=p[i] >= c[j],
                        color=cmap(c[j]), edgecolor=edgecolor))

        return ans, fill

    return ans


def kde_plot_1d(ax, data, *args, **kwargs):
    """Plot a 1d marginalised distribution.

    This functions as a wrapper around matplotlib.axes.Axes.plot, with a kernel
    density estimation computation provided by scipy.stats.gaussian_kde in
    between. All remaining keyword arguments are passed onwards.

    Parameters
    ----------
    ax: matplotlib.axes.Axes
        Axis object to plot on.

    data: np.array
        Samples to generate kernel density estimator.

    weights: np.array, optional
        Sample weights.

    ncompress: int, optional
        Degree of compression.
        If int: number of samples returned.
        If True: compresses to the channel capacity.
        If False: no compression.
        Default False

    nplot_1d: int, optional
        Number of plotting points to use.
        Default 100

    levels: list
        Values at which to draw iso-probability lines.
        Optional, default [0.95, 0.68]

    q: int or float or tuple
        Quantile to determine the data range to be plotted.
        - 0: full data range, i.e. q=0 --> quantile range (0, 1)
        - int: `q`-sigma data range, e.g. q=1 --> quantile range (0.16, 0.84)
        - float: percentile, e.g. q=0.68 --> quantile range  (0.16, 0.84)
        - tuple: quantile range, e.g. (0.16, 0.84)
        Default 5

    facecolor: bool or string
        If set to True then the 1d plot will be shaded with the value of the
        ``color`` kwarg. Set to a string such as 'blue', 'k', 'r', 'C1' ect.
        to define the color of the shading directly.
        Optional, default False

    Returns
    -------
    lines: matplotlib.lines.Line2D
        A list of line objects representing the plotted data (same as
        matplotlib matplotlib.axes.Axes.plot command).

    """
    kwargs = normalize_kwargs(
        kwargs,
        dict(linewidth=['lw'], linestyle=['ls'], color=['c'],
             facecolor=['fc'], edgecolor=['ec']))

    weights = kwargs.pop('weights', None)
    if weights is not None:
        data = data[weights != 0]
        weights = weights[weights != 0]

    ncompress = kwargs.pop('ncompress', False)
    nplot = kwargs.pop('nplot_1d', 100)
    bw_method = kwargs.pop('bw_method', None)
    levels = kwargs.pop('levels', [0.95, 0.68])
    density = kwargs.pop('density', False)

    cmap = kwargs.pop('cmap', None)
    color = kwargs.pop('color', (next(ax._get_lines.prop_cycler)['color']
                                 if cmap is None else cmap(0.68)))
    facecolor = kwargs.pop('facecolor', False)
    if 'edgecolor' in kwargs:
        edgecolor = kwargs.pop('edgecolor')
        if edgecolor:
            color = edgecolor
    else:
        edgecolor = color

    q = kwargs.pop('q', 5)
    q = quantile_plot_interval(q=q)
    xmin = quantile(data, q[0], weights)
    xmax = quantile(data, q[-1], weights)
    x = np.linspace(xmin, xmax, nplot)

    data_compressed, w = sample_compression_1d(data, weights, ncompress)
    kde = gaussian_kde(data_compressed, weights=w, bw_method=bw_method)

    p = kde(x)
    p /= p.max()
    bw = np.sqrt(kde.covariance[0, 0])
    pp = cut_and_normalise_gaussian(x, p, bw, xmin=data.min(), xmax=data.max())
    pp /= pp.max()
    area = np.trapz(x=x, y=pp) if density else 1
    ans = ax.plot(x, pp/area, color=color, *args, **kwargs)

    if facecolor and facecolor not in [None, 'None', 'none']:
        if facecolor is True:
            facecolor = color
        c = iso_probability_contours(pp, contours=levels)
        cmap = basic_cmap(facecolor)
        fill = []
        for j in range(len(c)-1):
            fill.append(ax.fill_between(x, pp, where=pp >= c[j],
                        color=cmap(c[j]), edgecolor=edgecolor))

        return ans, fill

    return ans


def hist_plot_1d(ax, data, *args, **kwargs):
    """Plot a 1d histogram.

    This functions is a wrapper around matplotlib.axes.Axes.hist. All remaining
    keyword arguments are passed onwards.

    Parameters
    ----------
    ax: matplotlib.axes.Axes
        Axis object to plot on.

    data: np.array
        Samples to generate histogram from

    weights: np.array, optional
        Sample weights.

    q: int or float or tuple
        Quantile to determine the data range to be plotted.
        - 0: full data range, i.e. q=0 --> quantile range (0, 1)
        - int: `q`-sigma data range, e.g. q=1 --> quantile range (0.16, 0.84)
        - float: percentile, e.g. q=0.68 --> quantile range  (0.16, 0.84)
        - tuple: quantile range, e.g. (0.16, 0.84)
        Default 5

    Returns
    -------
    patches : list or list of lists
        Silent list of individual patches used to create the histogram
        or list of such list if multiple input datasets.

    Other Parameters
    ----------------
    **kwargs : `~matplotlib.axes.Axes.hist` properties

    """
    weights = kwargs.pop('weights', None)
    bins = kwargs.pop('bins', 10)
    histtype = kwargs.pop('histtype', 'bar')
    density = kwargs.get('density', False)

    cmap = kwargs.pop('cmap', None)
    color = kwargs.pop('color', (next(ax._get_lines.prop_cycler)['color']
                                 if cmap is None else cmap(0.68)))

    q = kwargs.pop('q', 5)
    q = quantile_plot_interval(q=q)
    xmin = quantile(data, q[0], weights)
    xmax = quantile(data, q[-1], weights)

    if bins in ['knuth', 'freedman', 'blocks']:
        try:
            h, edges, bars = hist(data, ax=ax, bins=bins,
                                  range=(xmin, xmax), histtype=histtype,
                                  color=color, *args, **kwargs)
        except NameError:
            raise ImportError("You need to install astropy to use astropyhist")
    else:
        h, edges, bars = ax.hist(data, weights=weights, bins=bins,
                                 range=(xmin, xmax), histtype=histtype,
                                 color=color, *args, **kwargs)

    if histtype == 'bar' and not density:
        for b in bars:
            b.set_height(b.get_height() / h.max())
    elif (histtype == 'step' or histtype == 'stepfilled') and not density:
        trans = Affine2D().scale(sx=1, sy=1./h.max()) + ax.transData
        bars[0].set_transform(trans)

    if not density:
        ax.set_ylim(0, 1.1)
    return bars


def fastkde_contour_plot_2d(ax, data_x, data_y, *args, **kwargs):
    """Plot a 2d marginalised distribution as contours.

    This functions as a wrapper around matplotlib.axes.Axes.contour, and
    matplotlib.axes.Axes.contourf with a kernel density estimation computation
    in between. All remaining keyword arguments are passed onwards to both
    functions.

    Parameters
    ----------
    ax: matplotlib.axes.Axes
        Axis object to plot on.

    data_x, data_y: np.array
        The x and y coordinates of uniformly weighted samples to generate
        kernel density estimator.

    levels: list
        Amount of mass within each iso-probability contour.
        Has to be ordered from outermost to innermost contour.
        Optional, default [0.95, 0.68]

    xmin, xmax, ymin, ymax: float
        The lower/upper prior bounds in x/y coordinates.
        Optional, default None

    Returns
    -------
    c: matplotlib.contour.QuadContourSet
        A set of contourlines or filled regions.

    """
    kwargs = normalize_kwargs(kwargs, dict(linewidths=['linewidth', 'lw'],
                                           linestyles=['linestyle', 'ls'],
                                           color=['c'],
                                           facecolor=['fc'],
                                           edgecolor=['ec']))

    xmin = kwargs.pop('xmin', None)
    xmax = kwargs.pop('xmax', None)
    ymin = kwargs.pop('ymin', None)
    ymax = kwargs.pop('ymax', None)
    label = kwargs.pop('label', None)
    zorder = kwargs.pop('zorder', 1)
    levels = kwargs.pop('levels', [0.95, 0.68])

    color = kwargs.pop('color', next(ax._get_lines.prop_cycler)['color'])
    facecolor = kwargs.pop('facecolor', True)
    edgecolor = kwargs.pop('edgecolor', None)
    cmap = kwargs.pop('cmap', None)
    facecolor, edgecolor, cmap = set_colors(c=color, fc=facecolor,
                                            ec=edgecolor, cmap=cmap)

    kwargs.pop('q', None)

    try:
        x, y, pdf, xmin, xmax, ymin, ymax = fastkde_2d(data_x, data_y,
                                                       xmin=xmin, xmax=xmax,
                                                       ymin=ymin, ymax=ymax)
    except NameError:
        raise ImportError("You need to install fastkde to use fastkde")

    levels = iso_probability_contours(pdf, contours=levels)

    i = (pdf >= levels[0]*0.5).any(axis=0)
    j = (pdf >= levels[0]*0.5).any(axis=1)

    if facecolor not in [None, 'None', 'none']:
        linewidths = kwargs.pop('linewidths', 0.5)
        contf = ax.contourf(x[i], y[j], pdf[np.ix_(j, i)], levels, cmap=cmap,
                            zorder=zorder, vmin=0, vmax=pdf.max(),
                            *args, **kwargs)
        for c in contf.collections:
            c.set_cmap(cmap)
        ax.add_patch(plt.Rectangle((0, 0), 0, 0, lw=2, label=label,
                                   fc=cmap(0.999), ec=cmap(0.32)))
        cmap = None
    else:
        linewidths = kwargs.pop('linewidths',
                                plt.rcParams.get('lines.linewidth'))
        contf = None
        ax.add_patch(
            plt.Rectangle((0, 0), 0, 0, lw=2, label=label,
                          fc='None' if cmap is None else cmap(0.999),
                          ec=edgecolor if cmap is None else cmap(0.32))
        )

    vmin, vmax = match_contour_to_contourf(levels, vmin=0, vmax=pdf.max())
    cont = ax.contour(x[i], y[j], pdf[np.ix_(j, i)], levels, zorder=zorder,
                      vmin=vmin, vmax=vmax, linewidths=linewidths,
                      colors=edgecolor, cmap=cmap, *args, **kwargs)

    ax.set_xlim(xmin, xmax, auto=True)
    ax.set_ylim(ymin, ymax, auto=True)
    return contf, cont


def kde_contour_plot_2d(ax, data_x, data_y, *args, **kwargs):
    """Plot a 2d marginalised distribution as contours.

    This functions as a wrapper around matplotlib.axes.Axes.tricontour, and
    matplotlib.axes.Axes.tricontourf with a kernel density estimation
    computation provided by scipy.stats.gaussian_kde in between. All remaining
    keyword arguments are passed onwards to both functions.

    Parameters
    ----------
    ax: matplotlib.axes.Axes
        Axis object to plot on.

    data_x, data_y: np.array
        The x and y coordinates of uniformly weighted samples to generate
        kernel density estimator.

    weights: np.array, optional
        Sample weights.

    levels: list, optional
        Amount of mass within each iso-probability contour.
        Has to be ordered from outermost to innermost contour.
        Optional, default [0.95, 0.68]

    ncompress: int, optional
        Degree of compression.
        If int: number of samples returned.
        If True: compresses to the channel capacity.
        If False: no compression.
        Default 1000

    nplot_2d: int, optional
        Number of plotting points to use.
        Default 1000

    Returns
    -------
    c: matplotlib.contour.QuadContourSet
        A set of contourlines or filled regions.

    """
    kwargs = normalize_kwargs(kwargs, dict(linewidths=['linewidth', 'lw'],
                                           linestyles=['linestyle', 'ls'],
                                           color=['c'],
                                           facecolor=['fc'],
                                           edgecolor=['ec']))

    weights = kwargs.pop('weights', None)
    if weights is not None:
        data_x = data_x[weights != 0]
        data_y = data_y[weights != 0]
        weights = weights[weights != 0]

    ncompress = kwargs.pop('ncompress', 1000)
    nplot = kwargs.pop('nplot_2d', 1000)
    bw_method = kwargs.pop('bw_method', None)
    label = kwargs.pop('label', None)
    zorder = kwargs.pop('zorder', 1)
    levels = kwargs.pop('levels', [0.95, 0.68])

    color = kwargs.pop('color', next(ax._get_lines.prop_cycler)['color'])
    facecolor = kwargs.pop('facecolor', True)
    edgecolor = kwargs.pop('edgecolor', None)
    cmap = kwargs.pop('cmap', None)
    facecolor, edgecolor, cmap = set_colors(c=color, fc=facecolor,
                                            ec=edgecolor, cmap=cmap)

    kwargs.pop('q', None)

    q = kwargs.pop('q', 5)
    q = quantile_plot_interval(q=q)
    xmin = quantile(data_x, q[0], weights)
    xmax = quantile(data_x, q[-1], weights)
    ymin = quantile(data_y, q[0], weights)
    ymax = quantile(data_y, q[-1], weights)
    X, Y = np.mgrid[xmin:xmax:1j*np.sqrt(nplot), ymin:ymax:1j*np.sqrt(nplot)]

    cov = np.cov(data_x, data_y, aweights=weights)
    tri, w = triangular_sample_compression_2d(data_x, data_y, cov,
                                              weights, ncompress)
    kde = gaussian_kde([tri.x, tri.y], weights=w, bw_method=bw_method)

    P = kde([X.ravel(), Y.ravel()]).reshape(X.shape)

    bw_x = np.sqrt(kde.covariance[0, 0])
    P = cut_and_normalise_gaussian(X, P, bw=bw_x,
                                   xmin=data_x.min(), xmax=data_x.max())
    bw_y = np.sqrt(kde.covariance[1, 1])
    P = cut_and_normalise_gaussian(Y, P, bw=bw_y,
                                   xmin=data_y.min(), xmax=data_y.max())

    levels = iso_probability_contours(P, contours=levels)

    if facecolor not in [None, 'None', 'none']:
        linewidths = kwargs.pop('linewidths', 0.5)
        contf = ax.contourf(X, Y, P, levels=levels, cmap=cmap, zorder=zorder,
                            vmin=0, vmax=P.max(), *args, **kwargs)
        for c in contf.collections:
            c.set_cmap(cmap)
        ax.add_patch(plt.Rectangle((0, 0), 0, 0, lw=2, label=label,
                                   fc=cmap(0.999), ec=cmap(0.32)))
        cmap = None
    else:
        linewidths = kwargs.pop('linewidths',
                                plt.rcParams.get('lines.linewidth'))
        contf = None
        ax.add_patch(
            plt.Rectangle((0, 0), 0, 0, lw=2, label=label,
                          fc='None' if cmap is None else cmap(0.999),
                          ec=edgecolor if cmap is None else cmap(0.32))
        )

    vmin, vmax = match_contour_to_contourf(levels, vmin=0, vmax=P.max())
    cont = ax.contour(X, Y, P, levels=levels, zorder=zorder,
                      vmin=vmin, vmax=vmax, linewidths=linewidths,
                      colors=edgecolor, cmap=cmap, *args, **kwargs)

    return contf, cont


def hist_plot_2d(ax, data_x, data_y, *args, **kwargs):
    """Plot a 2d marginalised distribution as a histogram.

    This functions as a wrapper around matplotlib.axes.Axes.hist2d

    Parameters
    ----------
    ax: matplotlib.axes.Axes
        Axis object to plot on.

    data_x, data_y: np.array
        The x and y coordinates of uniformly weighted samples to generate a
        two dimensional histogram.

    levels: list
        Shade iso-probability contours containing these levels of probability
        mass. If None defaults to usual matplotlib.axes.Axes.hist2d colouring.
        Optional, default None

    q: int or float or tuple
        Quantile to determine the data range to be plotted.
        - 0: full data range, i.e. q=0 --> quantile range (0, 1)
        - int: `q`-sigma data range, e.g. q=1 --> quantile range (0.16, 0.84)
        - float: percentile, e.g. q=0.68 --> quantile range  (0.16, 0.84)
        - tuple: quantile range, e.g. (0.16, 0.84)
        Default 5

    Returns
    -------
    c: matplotlib.collections.QuadMesh
        A set of colors.

    """
    weights = kwargs.pop('weights', None)

    vmin = kwargs.pop('vmin', 0)
    label = kwargs.pop('label', None)
    levels = kwargs.pop('levels', None)

    color = kwargs.pop('color', next(ax._get_lines.prop_cycler)['color'])
    cmap = kwargs.pop('cmap', basic_cmap(color))

    q = kwargs.pop('q', 5)
    q = quantile_plot_interval(q=q)
    xmin = quantile(data_x, q[0], weights)
    xmax = quantile(data_x, q[-1], weights)
    ymin = quantile(data_y, q[0], weights)
    ymax = quantile(data_y, q[-1], weights)
    rge = kwargs.pop('range', ((xmin, xmax), (ymin, ymax)))

    if levels is None:
        pdf, x, y, image = ax.hist2d(data_x, data_y, weights=weights,
                                     cmap=cmap, range=rge, vmin=vmin,
                                     *args, **kwargs)
    else:
        bins = kwargs.pop('bins', 10)
        density = kwargs.pop('density', False)
        cmin = kwargs.pop('cmin', None)
        cmax = kwargs.pop('cmax', None)
        pdf, x, y = np.histogram2d(data_x, data_y, bins, rge,
                                   density, weights)
        levels = iso_probability_contours(pdf, levels)
        pdf = np.digitize(pdf, levels, right=True)
        pdf = np.array(levels)[pdf]
        pdf = np.ma.masked_array(pdf, pdf < levels[1])
        if cmin is not None:
            pdf[pdf < cmin] = np.ma.masked
        if cmax is not None:
            pdf[pdf > cmax] = np.ma.masked
        image = ax.pcolormesh(x, y, pdf.T, cmap=cmap, vmin=vmin,
                              *args, **kwargs)

    ax.add_patch(plt.Rectangle((0, 0), 0, 0, fc=cmap(0.999), ec=cmap(0.32),
                               lw=2, label=label))

    return image


def scatter_plot_2d(ax, data_x, data_y, *args, **kwargs):
    """Plot samples from a 2d marginalised distribution.

    This functions as a wrapper around matplotlib.axes.Axes.plot, enforcing any
    prior bounds. All remaining keyword arguments are passed onwards.

    Parameters
    ----------
    ax: matplotlib.axes.Axes
        axis object to plot on

    data_x, data_y: np.array
        x and y coordinates of uniformly weighted samples to plot.

    Returns
    -------
    lines: matplotlib.lines.Line2D
        A list of line objects representing the plotted data (same as
        matplotlib.axes.Axes.plot command)

    """
    kwargs = normalize_kwargs(
        kwargs,
        dict(color=['c'], mfc=['facecolor', 'fc'], mec=['edgecolor', 'ec']),
        drop=['ls', 'lw'])
    kwargs = cbook.normalize_kwargs(kwargs, mlines.Line2D)

    markersize = kwargs.pop('markersize', 1)
    cmap = kwargs.pop('cmap', None)
    color = kwargs.pop('color', (next(ax._get_lines.prop_cycler)['color']
                                 if cmap is None else cmap(0.68)))

    kwargs.pop('q', None)

    points = ax.plot(data_x, data_y, 'o', color=color, markersize=markersize,
                     *args, **kwargs)
    return points


def basic_cmap(color):
    """Construct basic colormap a single color."""
    return LinearSegmentedColormap.from_list(color, ['#ffffff', color])


def quantile_plot_interval(q):
    """Interpret quantile q input to quantile plot range tuple."""
    if isinstance(q, str):
        sigmas = {'1sigma': 0.682689492137086,
                  '2sigma': 0.954499736103642,
                  '3sigma': 0.997300203936740,
                  '4sigma': 0.999936657516334,
                  '5sigma': 0.999999426696856}
        q = (1 - sigmas[q]) / 2
    elif isinstance(q, int) and q >= 1:
        q = (1 - erf(q / np.sqrt(2))) / 2
    if isinstance(q, float) or isinstance(q, int):
        if q > 0.5:
            q = 1 - q
        q = (q, 1-q)
    return tuple(np.sort(q))


def normalize_kwargs(kwargs, alias_mapping=None, drop=None):
    """Normalize kwarg inputs.

    Works the same way as cbook.normalize_kwargs, but additionally allows to
    drop kwargs.
    """
    drop = [] if drop is None else drop
    alias_mapping = {} if alias_mapping is None else alias_mapping
    kwargs = cbook.normalize_kwargs(kwargs, alias_mapping=alias_mapping)
    for key in set(drop) & set(kwargs.keys()):
        kwargs.pop(key)
    return kwargs


def set_colors(c, fc, ec, cmap):
    """Navigate interplay between possible color inputs {c, fc, ec, cmap}."""
    if fc in [None, 'None', 'none']:
        # unfilled contours
        if ec is None and cmap is None:
            cmap = basic_cmap(c)
    else:
        # filled contours
        if fc is True:
            fc = c
        if ec is None and cmap is None:
            ec = c
            cmap = basic_cmap(fc)
        elif ec is None:
            ec = (cmap(1.),)
        elif cmap is None:
            cmap = basic_cmap(fc)
    return fc, ec, cmap<|MERGE_RESOLUTION|>--- conflicted
+++ resolved
@@ -108,9 +108,8 @@
             ax.tick_params(*args, **kwargs)
 
 
-<<<<<<< HEAD
-class AxesDataFrame(pandas.DataFrame):
-    """Anesthetic's axes version of `pandas.DataFrame`.
+class AxesDataFrame(DataFrame):
+    """Anesthetic's axes version of `~pandas.DataFrame`.
 
     Parameters
     ----------
@@ -144,10 +143,6 @@
         Add vertical and horizontal lines across all axes.
 
     """
-=======
-class AxesDataFrame(DataFrame):
-    """Anesthetic's axes version of `~pandas.DataFrame`."""
->>>>>>> fdb69dc1
 
     def __init__(self, data=None, index=None, columns=None, fig=None,
                  lower=True, diagonal=True, upper=True, labels=None,
