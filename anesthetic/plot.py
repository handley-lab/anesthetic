"""Lower-level plotting tools.

Routines that may be of use to users wishing for more fine-grained control may
wish to use.

- ``make_1d_axes``
- ``make_2d_axes``

to create a set of axes and legend proxies.

"""
import numpy as np
from pandas import Series, DataFrame
import matplotlib.pyplot as plt
from scipy.stats import gaussian_kde
from scipy.special import erf
from matplotlib.gridspec import GridSpec, GridSpecFromSubplotSpec
from matplotlib.axes import Axes
try:
    from astropy.visualization import hist
except ImportError:
    pass
try:
    from anesthetic.kde import fastkde_1d, fastkde_2d
except ImportError:
    pass
import matplotlib.cbook as cbook
import matplotlib.lines as mlines
from matplotlib.ticker import MaxNLocator, AutoMinorLocator
from matplotlib.colors import LinearSegmentedColormap
from matplotlib.transforms import Affine2D
from anesthetic.utils import nest_level
from anesthetic.utils import (sample_compression_1d, quantile,
                              triangular_sample_compression_2d,
                              iso_probability_contours,
                              match_contour_to_contourf)
from anesthetic.boundary import cut_and_normalise_gaussian


class AxesSeries(Series):
    """Anesthetic's axes version of `~pandas.Series`."""

    def __init__(self, data=None, index=None, fig=None, ncol=None, labels=None,
                 gridspec_kw=None, subplot_spec=None, *args, **kwargs):
        if data is None and index is not None:
            data = self.axes_series(index=index, fig=fig, ncol=ncol,
                                    gridspec_kw=gridspec_kw,
                                    subplot_spec=subplot_spec)
            self._set_xlabels(axes=data, labels=labels)
        super().__init__(data=data, index=index, *args, **kwargs)

    @property
    def _constructor(self):
        return AxesSeries

    @property
    def _constructor_expanddim(self):
        return AxesDataFrame

    @staticmethod
    def axes_series(index, fig, ncol=None, gridspec_kw=None,
                    subplot_spec=None):
        """Set up subplots for `AxesSeries`."""
        axes = Series(np.full(np.shape(index), None), index=index)
        if fig is None:
            fig = plt.figure()
        if ncol is None:
            ncol = int(np.ceil(np.sqrt(axes.index.size)))
        ncol = ncol
        nrow = int(np.ceil(axes.index.size / ncol))
        if gridspec_kw is None:
            gridspec_kw = {}
        wspace = gridspec_kw.pop('wspace', 0)
        if subplot_spec is None:
            gs = GridSpec(nrow, ncol, wspace=wspace, **gridspec_kw)
        else:
            gs = GridSpecFromSubplotSpec(nrow, ncol, wspace=wspace,
                                         subplot_spec=subplot_spec,
                                         **gridspec_kw)
        for p, g in zip(axes.index, gs):
            axes[p] = ax = fig.add_subplot(g)
            ax.set_yticks([])
        return axes

    @staticmethod
    def _set_xlabels(axes, labels, **kwargs):
        if labels is None:
            labels = {}
        labels = {p: labels[p] if p in labels else p for p in axes.index}
        for p, ax in axes.iteritems():
            ax.set_xlabel(labels[p], **kwargs)

    def set_xlabels(self, labels, **kwargs):
        """Set the labels for the x-axes.

        Parameters
        ----------
            labels : dict
                Dictionary of the axes labels.
            kwargs
                Any kwarg that can be passed to `plt.xlabel`.

        """
        self._set_xlabels(axes=self, labels=labels, **kwargs)

    def tick_params(self, *args, **kwargs):
        """Apply `matplotlib.axes.tick_params` to entire `AxesSeries`."""
        for p, ax in self.iteritems():
            ax.tick_params(*args, **kwargs)


class AxesDataFrame(DataFrame):
    """Anesthetic's axes version of `~pandas.DataFrame`."""

    def __init__(self, data=None, index=None, columns=None, fig=None,
                 lower=True, diagonal=True, upper=True, labels=None,
                 ticks='inner', gridspec_kw=None, subplot_spec=None,
                 *args, **kwargs):
        if data is None and index is not None and columns is not None:
            position = self._position_frame(index=index,
                                            columns=columns,
                                            lower=lower,
                                            diagonal=diagonal,
                                            upper=upper)
            data = self._axes_frame(position=position,
                                    fig=fig,
                                    gridspec_kw=gridspec_kw,
                                    subplot_spec=subplot_spec)
            self._set_labels(axes=data, labels=labels)
            index = data.index
            columns = data.columns
            self._tick_params(axes=data, direction=ticks, which='both')
        super().__init__(data=data,
                         index=index,
                         columns=columns,
                         *args, **kwargs)
        self.tick_params(axis='both', which='both', labelrotation=45,
                         labelsize='small')

    @property
    def _constructor(self):
        return AxesDataFrame

    @property
    def _constructor_sliced(self):
        return AxesSeries

    @staticmethod
    def _position_frame(index, columns, lower, diagonal, upper):
        """Compute positions with lower=-1, diagonal=0, upper=+1."""
        data = np.full((np.size(index), np.size(columns)), None)
        position = DataFrame(data=data, index=index, columns=columns)
        all_params = list(columns) + list(index)
        for j, y in enumerate(index):
            for i, x in enumerate(columns):
                if all_params.index(x) < all_params.index(y):
                    if lower:
                        position[x][y] = -1
                elif all_params.index(x) > all_params.index(y):
                    if upper:
                        position[x][y] = +1
                elif diagonal:
                    position[x][y] = 0
        return position

    @classmethod
    def _axes_frame(cls, position, fig, gridspec_kw=None, subplot_spec=None):
        """Set up subplots for `AxesDataFrame`."""
        axes = position.copy()
        axes.dropna(axis=0, how='all', inplace=True)
        axes.dropna(axis=1, how='all', inplace=True)
        if axes.size == 0:
            return axes
        if fig is None:
            fig = plt.figure()
        if gridspec_kw is None:
            gridspec_kw = {}
        hspace = gridspec_kw.pop('hspace', 0)
        wspace = gridspec_kw.pop('wspace', 0)
        if subplot_spec is None:
            gs = GridSpec(*axes.shape, hspace=hspace, wspace=wspace,
                          **gridspec_kw)
        else:
            gs = GridSpecFromSubplotSpec(*axes.shape,
                                         hspace=hspace, wspace=wspace,
                                         subplot_spec=subplot_spec,
                                         **gridspec_kw)
        axes[:][:] = None
        for j, y in enumerate(axes.index[::-1]):
            for i, x in enumerate(axes.columns):
                if position[x][y] is not None:
                    sx = list(axes[x].dropna())
                    sx = sx[0] if sx else None
                    sy = list(axes.T[y].dropna())
                    sy = sy[0] if sy else None
                    axes[x][y] = fig.add_subplot(
                        gs[axes.index.size - 1 - j, i], sharex=sx, sharey=sy
                    )
                    if position[x][y] == 0:
                        axes[x][y].twin = axes[x][y].twinx()
                        axes[x][y].twin.set_yticks([])
                        cls.make_diagonal(axes[x][y])
                        axes[x][y].position = 'diagonal'
                        axes[x][y].twin.xaxis.set_major_locator(
                            MaxNLocator(3, prune='both'))
                        axes[x][y].twin.xaxis.set_minor_locator(
                            AutoMinorLocator(1))
                        axes[x][y].yaxis.set_major_locator(
                            MaxNLocator(3, prune='both'))
                        axes[x][y].yaxis.set_minor_locator(AutoMinorLocator(1))
                    else:
                        if position[x][y] == 1:
                            axes[x][y].position = 'upper'
                        elif position[x][y] == -1:
                            axes[x][y].position = 'lower'
                        axes[x][y].yaxis.set_major_locator(
                            MaxNLocator(3, prune='both'))
                        axes[x][y].yaxis.set_minor_locator(AutoMinorLocator(1))
                    axes[x][y].xaxis.set_major_locator(
                        MaxNLocator(3, prune='both'))
                    axes[x][y].xaxis.set_minor_locator(AutoMinorLocator(1))
        return axes

    @staticmethod
    def make_diagonal(ax):
        """Link x and y axes limits."""

        class DiagonalAxes(type(ax)):
            def set_xlim(self, left=None, right=None, emit=True, auto=False,
                         xmin=None, xmax=None):
                super().set_ylim(bottom=left, top=right, emit=True, auto=auto,
                                 ymin=xmin, ymax=xmax)
                return super().set_xlim(left=left, right=right, emit=emit,
                                        auto=auto, xmin=xmin, xmax=xmax)

            def set_ylim(self, bottom=None, top=None, emit=True, auto=False,
                         ymin=None, ymax=None):
                super().set_xlim(left=bottom, right=top, emit=True, auto=auto,
                                 xmin=ymin, xmax=ymax)
                return super().set_ylim(bottom=bottom, top=top, emit=emit,
                                        auto=auto, ymin=ymin, ymax=ymax)

            def get_legend_handles_labels(self, *args, **kwargs):
                return self.twin.get_legend_handles_labels(*args, **kwargs)

            def legend(self, *args, **kwargs):
                return self.twin.legend(*args, **kwargs)

        ax.__class__ = DiagonalAxes

    @staticmethod
    def _set_labels(axes, labels, **kwargs):
        all_params = list(axes.columns) + list(axes.index)
        if labels is None:
            labels = {}
        labels = {p: labels[p] if p in labels else p for p in all_params}

        for y, axes_row in axes.iterrows():
            if axes_row.size:
                axes_row.dropna(inplace=True)
                axes_row.iloc[0].set_ylabel(labels[y], **kwargs)

        for x, axes_col in axes.iteritems():
            if axes_col.size:
                axes_col.dropna(inplace=True)
                axes_col.iloc[-1].set_xlabel(labels[x], **kwargs)

    def set_labels(self, labels, **kwargs):
        """Set the labels for the axes.

        Parameters
        ----------
            labels : dict
                Dictionary of the axes labels.
            kwargs
                Any kwarg that can be passed to `plt.xlabel` or `plt.ylabel`.

        """
        self._set_labels(axes=self, labels=labels, **kwargs)

    @staticmethod
    def _tick_params(axes, direction='inner', **kwargs):
        if direction not in ['inner', 'outer', None]:
            raise ValueError("tick direction=%s was requested, but tick "
                             "direction can only be one of "
                             "['outer', 'inner', None]." % direction)

        # left and right ticks and labels
        for y, ax in axes.iterrows():
            ax_ = ax.dropna()
            if len(ax_) and direction == 'inner':
                for i, a in enumerate(ax_):
                    if i == 0:  # first column
                        if a.position == 'diagonal' and len(ax_) == 1:
                            a.tick_params('y', left=False, labelleft=False,
                                          **kwargs)
                        else:
                            a.tick_params('y', left=True, labelleft=True,
                                          **kwargs)
                    elif a.position == 'diagonal':  # not first column
                        tl = a.yaxis.majorTicks[0].tick1line.get_markersize()
                        a.tick_params('y', direction='out', length=tl / 2,
                                      left=True, labelleft=False, **kwargs)
                    else:  # not diagonal and not first column
                        a.tick_params('y', direction='inout',
                                      left=True, labelleft=False, **kwargs)
            elif len(ax_) and direction == 'outer':  # no inner ticks
                for a in ax_[1:]:
                    a.tick_params('y', left=False, labelleft=False, **kwargs)
            elif len(ax_) and direction is None:  # no ticks at all
                for a in ax_:
                    a.tick_params('y', left=False, right=False,
                                  labelleft=False, labelright=False, **kwargs)

        # bottom and top ticks and labels
        for x, ax in axes.iteritems():
            ax_ = ax.dropna()
            if len(ax_):
                if direction == 'inner':
                    for i, a in enumerate(ax_):
                        if i == len(ax_) - 1:  # bottom row
                            a.tick_params('x', bottom=True, labelbottom=True,
                                          **kwargs)
                        else:  # not bottom row
                            a.tick_params('x', direction='inout',
                                          bottom=True, labelbottom=False,
                                          **kwargs)
                            if a.position == 'diagonal':
                                a.twin.tick_params('x', direction='inout',
                                                   bottom=True,
                                                   labelbottom=False, **kwargs)
                elif direction == 'outer':  # no inner ticks
                    for a in ax_[:-1]:
                        a.tick_params('x', bottom=False, labelbottom=False,
                                      **kwargs)
                elif direction is None:  # no ticks at all
                    for a in ax_:
                        a.tick_params('x', bottom=False, top=False,
                                      labelbottom=False, labeltop=False,
                                      **kwargs)

    def tick_params(self, *args, **kwargs):
        """Apply `matplotlib.axes.tick_params` to entire `AxesDataFrame`."""
        for y, rows in self.iterrows():
            for x, ax in rows.iteritems():
                if isinstance(ax, Axes):
                    ax.tick_params(*args, **kwargs)

    def set_margins(self, m):
        """Apply `matplotlib.axes.set_xmargin` to entire `AxesDataFrame`."""
        unique_params = list(np.unique(list(self.index) + list(self.columns)))
        for y, rows in self.iterrows():
            for x, ax in rows.iteritems():
                if isinstance(ax, Axes):
                    if x in unique_params:
                        xmin, xmax = ax.get_xlim()
                        xdelta = xmax - xmin
                        ax.set_xlim(xmin - m * xdelta, xmax + m * xdelta)
                        unique_params.remove(x)
                    if y in unique_params:
                        ymin, ymax = ax.get_ylim()
                        ydelta = ymax - ymin
                        ax.set_ylim(ymin - m * ydelta, ymax + m * ydelta)
                        unique_params.remove(y)

    def axlines(self, params, lower=True, diagonal=True, upper=True, **kwargs):
        """Add vertical and horizontal lines across all axes.

        Parameters
        ----------
        params : dict(array_like)
            Dictionary of parameter labels and desired values.
            Can provide more than one value per label.
        lower, diagonal, upper : bool
            Whether to plot the lines on the lower, diagonal,
            and/or upper triangle plots.
            Default: True
        kwargs
            Any kwarg that can be passed to `plt.axvline` or `plt.axhline`.

        """
        positions = ['lower' if lower else None,
                     'diagonal' if diagonal else None,
                     'upper' if upper else None]
        for y, rows in self.iterrows():
            for x, ax in rows.iteritems():
                if ax is not None and ax.position in positions:
                    if x in params:
                        for v in np.atleast_1d(params[x]):
                            ax.axvline(v, **kwargs)
                    if y in params and ax.position != 'diagonal':
                        for v in np.atleast_1d(params[y]):
                            ax.axhline(v, **kwargs)

    def axspans(self, params, lower=True, diagonal=True, upper=True, **kwargs):
        """Add vertical and horizontal spans across all axes.

        Parameters
        ----------
        params : dict(array_like(2-tuple))
            Dictionary of parameter labels and desired value tuples.
            Can provide more than one value tuple per label.
            Each value tuple provides the min and max value for an axis span.
        lower, diagonal, upper : bool
            Whether to plot the spans on the lower, diagonal,
            and/or upper triangle plots.
            Default: True
        kwargs
            Any kwarg that can be passed to `plt.axvspan` or `plt.axhspan`.

        """
        kwargs = normalize_kwargs(kwargs, dict(color=['c']))
        positions = ['lower' if lower else None,
                     'diagonal' if diagonal else None,
                     'upper' if upper else None]
        for y, rows in self.iterrows():
            for x, ax in rows.iteritems():
                if ax is not None and ax.position in positions:
                    if x in params:
                        for vmin, vmax in np.atleast_2d(params[x]):
                            ax.axvspan(vmin, vmax, **kwargs)
                    if y in params and ax.position != 'diagonal':
                        for vmin, vmax in np.atleast_2d(params[y]):
                            ax.axhspan(vmin, vmax, **kwargs)

    def scatter(self, params, lower=True, upper=True, **kwargs):
        """Add scatter points across all axes.

        Parameters
        ----------
        params : dict(array_like)
            Dictionary of parameter labels and desired values.
            Can provide more than one value per label, but length has to
            match for all parameter labels.
        lower, upper : bool
            Whether to plot the spans on the lower and/or upper triangle plots.
            Default: True
        kwargs
            Any kwarg that can be passed to `plt.scatter`.

        """
        positions = ['lower' if lower else None,
                     'upper' if upper else None]
        zorder = kwargs.pop('zorder', None)
        for y, rows in self.iterrows():
            for x, ax in rows.iteritems():
                if ax is not None and ax.position in positions:
                    if x in params and y in params:
                        z = max([z.get_zorder() for z in ax.artists +
                                 ax.collections + ax.lines + ax.patches] + [0])
                        z = z+1 if zorder is None else zorder
                        ax.scatter(params[x], params[y], zorder=z, **kwargs)


def make_1d_axes(params, ncol=None, labels=None,
                 gridspec_kw=None, subplot_spec=None, **fig_kw):
    """Create a set of axes for plotting 1D marginalised posteriors.

    Parameters
    ----------
    params : list(str)
        names of parameters.

    ncol : int
        Number of columns of the subplot grid.
        Default: ceil(sqrt(num_params))

    labels : dict(str:str), optional
        Dictionary mapping params to plot labels.
        Default: params

    gridspec_kw : dict, optional
        Dict with keywords passed to the `~matplotlib.gridspec.GridSpec`
        constructor used to create the grid the subplots are placed on.

    subplot_spec : matplotlib.gridspec.GridSpec, optional
        GridSpec instance to plot array as part of a subfigure.
        Default: None

    **fig_kw
        All additional keyword arguments are passed to the
        `.pyplot.figure` call.
        Or directly pass the figure to plot on via the keyword 'fig'.

    Returns
    -------
    fig : `~matplotlib.figure.Figure`
        New or original (if supplied) figure object.

    axes: `~pandas.Series(matplotlib.axes.Axes)`
        Pandas array of axes objects.

    """
    fig = fig_kw.pop('fig') if 'fig' in fig_kw else plt.figure(**fig_kw)
    axes = AxesSeries(index=np.atleast_1d(params),
                      fig=fig,
                      ncol=ncol,
                      labels=labels,
                      gridspec_kw=gridspec_kw,
                      subplot_spec=subplot_spec)
    fig.tight_layout()
    return fig, axes


def make_2d_axes(params, labels=None, lower=True, diagonal=True, upper=True,
                 ticks='inner', gridspec_kw=None, subplot_spec=None, **fig_kw):
    """Create a set of axes for plotting 2D marginalised posteriors.

    Parameters
    ----------
    params : lists of parameters
        Can be either:
        * list(str) if the x and y axes are the same
        * [list(str),list(str)] if the x and y axes are different
        Strings indicate the names of the parameters

    labels : dict(str:str), optional
        Dictionary mapping params to plot labels.
        Default: params

    lower, diagonal, upper : logical, optional
        Whether to create 2D marginalised plots above or below the
        diagonal, or to create a 1D marginalised plot on the diagonal.
        Default: True

    ticks : str
        If 'outer', plot ticks only on the very left and very bottom.
        If 'inner', plot ticks also in inner subplots.
        If None, plot no ticks at all.
        Default: 'inner'

    gridspec_kw : dict, optional
        Dict with keywords passed to the `~matplotlib.gridspec.GridSpec`
        constructor used to create the grid the subplots are placed on.

    subplot_spec : matplotlib.gridspec.GridSpec, optional
        GridSpec instance to plot array as part of a subfigure.
        Default: None

    **fig_kw
        All additional keyword arguments are passed to the
        `.pyplot.figure` call.
        Or directly pass the figure to plot on via the keyword 'fig'.

    Returns
    -------
    fig : `~matplotlib.figure.Figure`
        New or original (if supplied) figure object.

    axes : `~pandas.DataFrame(matplotlib.axes.Axes)`
        Pandas array of axes objects.

    """
    fig = fig_kw.pop('fig') if 'fig' in fig_kw else plt.figure(**fig_kw)
    if nest_level(params) == 2:
        xparams, yparams = params
    else:
        xparams = yparams = params
<<<<<<< HEAD
    axes = AxesDataFrame(index=yparams,
                         columns=xparams,
                         fig=fig,
                         lower=lower,
                         diagonal=diagonal,
                         upper=upper,
                         labels=labels,
                         ticks=ticks,
                         gridspec_kw=gridspec_kw,
                         subplot_spec=subplot_spec)
=======

    ticks = kwargs.pop('ticks', 'outer')
    upper = kwargs.pop('upper', True)
    lower = kwargs.pop('lower', True)
    diagonal = kwargs.pop('diagonal', True)

    axes = AxesDataFrame(index=np.atleast_1d(yparams),
                         columns=np.atleast_1d(xparams),
                         dtype=object)
    axes[:][:] = None
    all_params = list(axes.columns) + list(axes.index)

    for j, y in enumerate(axes.index):
        for i, x in enumerate(axes.columns):
            if all_params.index(x) < all_params.index(y):
                if lower:
                    axes[x][y] = -1
            elif all_params.index(x) > all_params.index(y):
                if upper:
                    axes[x][y] = +1
            elif diagonal:
                axes[x][y] = 0

    axes.dropna(axis=0, how='all', inplace=True)
    axes.dropna(axis=1, how='all', inplace=True)

    labels = kwargs.pop('labels', None)
    if labels is None:
        labels = {}
    labels = {p: labels[p] if p in labels else p for p in all_params}
    fig = kwargs.pop('fig') if 'fig' in kwargs else plt.figure()
    spec = kwargs.pop('subplot_spec', None)
    if axes.shape[0] != 0 and axes.shape[1] != 0:
        if spec is not None:
            grid = SGS(*axes.shape, hspace=0, wspace=0, subplot_spec=spec)
        else:
            grid = GS(*axes.shape, hspace=0, wspace=0)

    if kwargs:
        raise TypeError('Unexpected **kwargs: %r' % kwargs)

    if axes.size == 0:
        return fig, axes
    position = axes.copy()
    axes[:][:] = None
    for j, y in enumerate(axes.index[::-1]):
        for i, x in enumerate(axes.columns):
            if position[x][y] is not None:
                sx = list(axes[x].dropna())
                sx = sx[0] if sx else None
                sy = list(axes.T[y].dropna())
                sy = sy[0] if sy else None
                axes[x][y] = fig.add_subplot(grid[axes.index.size-1-j, i],
                                             sharex=sx, sharey=sy)

                if position[x][y] == 0:
                    axes[x][y].twin = axes[x][y].twinx()
                    axes[x][y].twin.set_yticks([])
                    axes[x][y].twin.set_ylim(0, 1.1)
                    make_diagonal(axes[x][y])
                    axes[x][y].position = 'diagonal'
                    axes[x][y].twin.xaxis.set_major_locator(
                        MaxNLocator(3, prune='both'))
                else:
                    if position[x][y] == 1:
                        axes[x][y].position = 'upper'
                        make_offdiagonal(axes[x][y])
                    elif position[x][y] == -1:
                        axes[x][y].position = 'lower'
                        make_offdiagonal(axes[x][y])
                    axes[x][y].yaxis.set_major_locator(
                        MaxNLocator(3, prune='both'))
                axes[x][y].xaxis.set_major_locator(
                    MaxNLocator(3, prune='both'))

    for y, ax in axes.bfill(axis=1).iloc[:, 0].dropna().iteritems():
        ax.set_ylabel(labels[y])

    for x, ax in axes.ffill(axis=0).iloc[-1, :].dropna().iteritems():
        ax.set_xlabel(labels[x])

    # left and right ticks and labels
    for y, ax in axes.iterrows():
        ax_ = ax.dropna()
        if len(ax_) and ticks == 'inner':
            for i, a in enumerate(ax_):
                if i == 0:  # first column
                    if a.position == 'diagonal' and len(ax_) == 1:
                        a.tick_params('y', left=False, labelleft=False)
                    else:
                        a.tick_params('y', left=True, labelleft=True)
                elif a.position == 'diagonal':  # not first column
                    tl = a.yaxis.majorTicks[0].tick1line.get_markersize()
                    a.tick_params('y', direction='out', length=tl/2,
                                  left=True, labelleft=False)
                else:  # not diagonal and not first column
                    a.tick_params('y', direction='inout',
                                  left=True, labelleft=False)
        elif len(ax_) and ticks == 'outer':  # no inner ticks
            for a in ax_[1:]:
                a.tick_params('y', left=False, labelleft=False)
        elif len(ax_) and ticks is None:  # no ticks at all
            for a in ax_:
                a.tick_params('y', left=False, right=False,
                              labelleft=False, labelright=False)
        else:
            raise ValueError(
                "ticks=%s was requested, but ticks can only be one of "
                "['outer', 'inner', None]." % ticks)

    # bottom and top ticks and labels
    for x, ax in axes.iteritems():
        ax_ = ax.dropna()
        if len(ax_):
            if ticks == 'inner':
                for i, a in enumerate(ax_):
                    if i == len(ax_) - 1:  # bottom row
                        a.tick_params('x', bottom=True, labelbottom=True)
                    else:  # not bottom row
                        a.tick_params('x', direction='inout',
                                      bottom=True, labelbottom=False)
                        if a.position == 'diagonal':
                            a.twin.tick_params('x', direction='inout',
                                               bottom=True, labelbottom=False)
            elif ticks == 'outer':  # no inner ticks
                for a in ax_[:-1]:
                    a.tick_params('x', bottom=False, labelbottom=False)
            elif ticks is None:  # no ticks at all
                for a in ax_:
                    a.tick_params('x', bottom=False, top=False,
                                  labelbottom=False, labeltop=False)

>>>>>>> 016b37f7
    return fig, axes


def fastkde_plot_1d(ax, data, *args, **kwargs):
    """Plot a 1d marginalised distribution.

    This functions as a wrapper around matplotlib.axes.Axes.plot, with a kernel
    density estimation computation provided by the package fastkde in between.
    All remaining keyword arguments are passed onwards.

    Parameters
    ----------
    ax: matplotlib.axes.Axes
        Axis object to plot on.

    data: np.array
        Uniformly weighted samples to generate kernel density estimator.

    xmin, xmax: float
        lower/upper prior bound
        Optional, default None

    levels: list
        Values at which to draw iso-probability lines.
        Optional, default [0.95, 0.68]

    q: int or float or tuple
        Quantile to determine the data range to be plotted.
        - 0: full data range, i.e. q=0 --> quantile range (0, 1)
        - int: `q`-sigma data range, e.g. q=1 --> quantile range (0.16, 0.84)
        - float: percentile, e.g. q=0.68 --> quantile range  (0.16, 0.84)
        - tuple: quantile range, e.g. (0.16, 0.84)
        Default 5

    facecolor: bool or string
        If set to True then the 1d plot will be shaded with the value of the
        ``color`` kwarg. Set to a string such as 'blue', 'k', 'r', 'C1' ect.
        to define the color of the shading directly.
        Optional, default False

    Returns
    -------
    lines: matplotlib.lines.Line2D
        A list of line objects representing the plotted data (same as
        matplotlib matplotlib.axes.Axes.plot command).

    """
    kwargs = normalize_kwargs(
        kwargs,
        dict(linewidth=['lw'], linestyle=['ls'], color=['c'],
             facecolor=['fc'], edgecolor=['ec']))

    xmin = kwargs.pop('xmin', None)
    xmax = kwargs.pop('xmax', None)
    levels = kwargs.pop('levels', [0.95, 0.68])
    density = kwargs.pop('density', False)

    cmap = kwargs.pop('cmap', None)
    color = kwargs.pop('color', (next(ax._get_lines.prop_cycler)['color']
                                 if cmap is None else cmap(0.68)))
    facecolor = kwargs.pop('facecolor', False)
    if 'edgecolor' in kwargs:
        edgecolor = kwargs.pop('edgecolor')
        if edgecolor:
            color = edgecolor
    else:
        edgecolor = color

    q = kwargs.pop('q', 5)
    q = quantile_plot_interval(q=q)

    try:
        x, p, xmin, xmax = fastkde_1d(data, xmin, xmax)
    except NameError:
        raise ImportError("You need to install fastkde to use fastkde")
    p /= p.max()
    i = ((x > quantile(x, q[0], p)) & (x < quantile(x, q[-1], p)))

    area = np.trapz(x=x[i], y=p[i]) if density else 1
    ans = ax.plot(x[i], p[i]/area, color=color, *args, **kwargs)

    if facecolor and facecolor not in [None, 'None', 'none']:
        if facecolor is True:
            facecolor = color
        c = iso_probability_contours(p[i], contours=levels)
        cmap = basic_cmap(facecolor)
        fill = []
        for j in range(len(c)-1):
            fill.append(ax.fill_between(x[i], p[i], where=p[i] >= c[j],
                        color=cmap(c[j]), edgecolor=edgecolor))

        return ans, fill

    return ans


def kde_plot_1d(ax, data, *args, **kwargs):
    """Plot a 1d marginalised distribution.

    This functions as a wrapper around matplotlib.axes.Axes.plot, with a kernel
    density estimation computation provided by scipy.stats.gaussian_kde in
    between. All remaining keyword arguments are passed onwards.

    Parameters
    ----------
    ax: matplotlib.axes.Axes
        Axis object to plot on.

    data: np.array
        Samples to generate kernel density estimator.

    weights: np.array, optional
        Sample weights.

    ncompress: int, optional
        Degree of compression.
        If int: number of samples returned.
        If True: compresses to the channel capacity.
        If False: no compression.
        Default False

    nplot_1d: int, optional
        Number of plotting points to use.
        Default 100

    levels: list
        Values at which to draw iso-probability lines.
        Optional, default [0.95, 0.68]

    q: int or float or tuple
        Quantile to determine the data range to be plotted.
        - 0: full data range, i.e. q=0 --> quantile range (0, 1)
        - int: `q`-sigma data range, e.g. q=1 --> quantile range (0.16, 0.84)
        - float: percentile, e.g. q=0.68 --> quantile range  (0.16, 0.84)
        - tuple: quantile range, e.g. (0.16, 0.84)
        Default 5

    facecolor: bool or string
        If set to True then the 1d plot will be shaded with the value of the
        ``color`` kwarg. Set to a string such as 'blue', 'k', 'r', 'C1' ect.
        to define the color of the shading directly.
        Optional, default False

    Returns
    -------
    lines: matplotlib.lines.Line2D
        A list of line objects representing the plotted data (same as
        matplotlib matplotlib.axes.Axes.plot command).

    """
    kwargs = normalize_kwargs(
        kwargs,
        dict(linewidth=['lw'], linestyle=['ls'], color=['c'],
             facecolor=['fc'], edgecolor=['ec']))

    weights = kwargs.pop('weights', None)
    if weights is not None:
        data = data[weights != 0]
        weights = weights[weights != 0]

    ncompress = kwargs.pop('ncompress', False)
    nplot = kwargs.pop('nplot_1d', 100)
    bw_method = kwargs.pop('bw_method', None)
    levels = kwargs.pop('levels', [0.95, 0.68])
    density = kwargs.pop('density', False)

    cmap = kwargs.pop('cmap', None)
    color = kwargs.pop('color', (next(ax._get_lines.prop_cycler)['color']
                                 if cmap is None else cmap(0.68)))
    facecolor = kwargs.pop('facecolor', False)
    if 'edgecolor' in kwargs:
        edgecolor = kwargs.pop('edgecolor')
        if edgecolor:
            color = edgecolor
    else:
        edgecolor = color

    q = kwargs.pop('q', 5)
    q = quantile_plot_interval(q=q)
    xmin = quantile(data, q[0], weights)
    xmax = quantile(data, q[-1], weights)
    x = np.linspace(xmin, xmax, nplot)

    data_compressed, w = sample_compression_1d(data, weights, ncompress)
    kde = gaussian_kde(data_compressed, weights=w, bw_method=bw_method)

    p = kde(x)
    p /= p.max()
    bw = np.sqrt(kde.covariance[0, 0])
    pp = cut_and_normalise_gaussian(x, p, bw, xmin=data.min(), xmax=data.max())
    pp /= pp.max()
    area = np.trapz(x=x, y=pp) if density else 1
    ans = ax.plot(x, pp/area, color=color, *args, **kwargs)

    if facecolor and facecolor not in [None, 'None', 'none']:
        if facecolor is True:
            facecolor = color
        c = iso_probability_contours(pp, contours=levels)
        cmap = basic_cmap(facecolor)
        fill = []
        for j in range(len(c)-1):
            fill.append(ax.fill_between(x, pp, where=pp >= c[j],
                        color=cmap(c[j]), edgecolor=edgecolor))

        ans = ans, fill

    if density:
        ax.set_ylim(bottom=0)
    else:
        ax.set_ylim(0, 1.1)

    return ans


def hist_plot_1d(ax, data, *args, **kwargs):
    """Plot a 1d histogram.

    This functions is a wrapper around matplotlib.axes.Axes.hist. All remaining
    keyword arguments are passed onwards.

    Parameters
    ----------
    ax: matplotlib.axes.Axes
        Axis object to plot on.

    data: np.array
        Samples to generate histogram from

    weights: np.array, optional
        Sample weights.

    q: int or float or tuple
        Quantile to determine the data range to be plotted.
        - 0: full data range, i.e. q=0 --> quantile range (0, 1)
        - int: `q`-sigma data range, e.g. q=1 --> quantile range (0.16, 0.84)
        - float: percentile, e.g. q=0.68 --> quantile range  (0.16, 0.84)
        - tuple: quantile range, e.g. (0.16, 0.84)
        Default 5

    Returns
    -------
    patches : list or list of lists
        Silent list of individual patches used to create the histogram
        or list of such list if multiple input datasets.

    Other Parameters
    ----------------
    **kwargs : `~matplotlib.axes.Axes.hist` properties

    """
    weights = kwargs.pop('weights', None)
    bins = kwargs.pop('bins', 10)
    histtype = kwargs.pop('histtype', 'bar')
    density = kwargs.get('density', False)

    cmap = kwargs.pop('cmap', None)
    color = kwargs.pop('color', (next(ax._get_lines.prop_cycler)['color']
                                 if cmap is None else cmap(0.68)))

    q = kwargs.pop('q', 5)
    q = quantile_plot_interval(q=q)
    xmin = quantile(data, q[0], weights)
    xmax = quantile(data, q[-1], weights)

    if bins in ['knuth', 'freedman', 'blocks']:
        try:
            h, edges, bars = hist(data, ax=ax, bins=bins,
                                  range=(xmin, xmax), histtype=histtype,
                                  color=color, *args, **kwargs)
        except NameError:
            raise ImportError("You need to install astropy to use astropyhist")
    else:
        h, edges, bars = ax.hist(data, weights=weights, bins=bins,
                                 range=(xmin, xmax), histtype=histtype,
                                 color=color, *args, **kwargs)

    if histtype == 'bar' and not density:
        for b in bars:
            b.set_height(b.get_height() / h.max())
    elif (histtype == 'step' or histtype == 'stepfilled') and not density:
        trans = Affine2D().scale(sx=1, sy=1./h.max()) + ax.transData
        bars[0].set_transform(trans)

    if not density:
        ax.set_ylim(0, 1.1)
    return bars


def fastkde_contour_plot_2d(ax, data_x, data_y, *args, **kwargs):
    """Plot a 2d marginalised distribution as contours.

    This functions as a wrapper around matplotlib.axes.Axes.contour, and
    matplotlib.axes.Axes.contourf with a kernel density estimation computation
    in between. All remaining keyword arguments are passed onwards to both
    functions.

    Parameters
    ----------
    ax: matplotlib.axes.Axes
        Axis object to plot on.

    data_x, data_y: np.array
        The x and y coordinates of uniformly weighted samples to generate
        kernel density estimator.

    levels: list
        Amount of mass within each iso-probability contour.
        Has to be ordered from outermost to innermost contour.
        Optional, default [0.95, 0.68]

    xmin, xmax, ymin, ymax: float
        The lower/upper prior bounds in x/y coordinates.
        Optional, default None

    Returns
    -------
    c: matplotlib.contour.QuadContourSet
        A set of contourlines or filled regions.

    """
    kwargs = normalize_kwargs(kwargs, dict(linewidths=['linewidth', 'lw'],
                                           linestyles=['linestyle', 'ls'],
                                           color=['c'],
                                           facecolor=['fc'],
                                           edgecolor=['ec']))

    xmin = kwargs.pop('xmin', None)
    xmax = kwargs.pop('xmax', None)
    ymin = kwargs.pop('ymin', None)
    ymax = kwargs.pop('ymax', None)
    label = kwargs.pop('label', None)
    zorder = kwargs.pop('zorder', 1)
    levels = kwargs.pop('levels', [0.95, 0.68])

    color = kwargs.pop('color', next(ax._get_lines.prop_cycler)['color'])
    facecolor = kwargs.pop('facecolor', True)
    edgecolor = kwargs.pop('edgecolor', None)
    cmap = kwargs.pop('cmap', None)
    facecolor, edgecolor, cmap = set_colors(c=color, fc=facecolor,
                                            ec=edgecolor, cmap=cmap)

    kwargs.pop('q', None)

    try:
        x, y, pdf, xmin, xmax, ymin, ymax = fastkde_2d(data_x, data_y,
                                                       xmin=xmin, xmax=xmax,
                                                       ymin=ymin, ymax=ymax)
    except NameError:
        raise ImportError("You need to install fastkde to use fastkde")

    levels = iso_probability_contours(pdf, contours=levels)

    i = (pdf >= levels[0]*0.5).any(axis=0)
    j = (pdf >= levels[0]*0.5).any(axis=1)

    if facecolor not in [None, 'None', 'none']:
        linewidths = kwargs.pop('linewidths', 0.5)
        contf = ax.contourf(x[i], y[j], pdf[np.ix_(j, i)], levels, cmap=cmap,
                            zorder=zorder, vmin=0, vmax=pdf.max(),
                            *args, **kwargs)
        for c in contf.collections:
            c.set_cmap(cmap)
        ax.add_patch(plt.Rectangle((0, 0), 0, 0, lw=2, label=label,
                                   fc=cmap(0.999), ec=cmap(0.32)))
        cmap = None
    else:
        linewidths = kwargs.pop('linewidths',
                                plt.rcParams.get('lines.linewidth'))
        contf = None
        ax.add_patch(
            plt.Rectangle((0, 0), 0, 0, lw=2, label=label,
                          fc='None' if cmap is None else cmap(0.999),
                          ec=edgecolor if cmap is None else cmap(0.32))
        )

    vmin, vmax = match_contour_to_contourf(levels, vmin=0, vmax=pdf.max())
    cont = ax.contour(x[i], y[j], pdf[np.ix_(j, i)], levels, zorder=zorder,
                      vmin=vmin, vmax=vmax, linewidths=linewidths,
                      colors=edgecolor, cmap=cmap, *args, **kwargs)

    ax.set_xlim(xmin, xmax, auto=True)
    ax.set_ylim(ymin, ymax, auto=True)
    return contf, cont


def kde_contour_plot_2d(ax, data_x, data_y, *args, **kwargs):
    """Plot a 2d marginalised distribution as contours.

    This functions as a wrapper around matplotlib.axes.Axes.tricontour, and
    matplotlib.axes.Axes.tricontourf with a kernel density estimation
    computation provided by scipy.stats.gaussian_kde in between. All remaining
    keyword arguments are passed onwards to both functions.

    Parameters
    ----------
    ax: matplotlib.axes.Axes
        Axis object to plot on.

    data_x, data_y: np.array
        The x and y coordinates of uniformly weighted samples to generate
        kernel density estimator.

    weights: np.array, optional
        Sample weights.

    levels: list, optional
        Amount of mass within each iso-probability contour.
        Has to be ordered from outermost to innermost contour.
        Optional, default [0.95, 0.68]

    ncompress: int, optional
        Degree of compression.
        If int: number of samples returned.
        If True: compresses to the channel capacity.
        If False: no compression.
        Default 1000

    nplot_2d: int, optional
        Number of plotting points to use.
        Default 1000

    Returns
    -------
    c: matplotlib.contour.QuadContourSet
        A set of contourlines or filled regions.

    """
    kwargs = normalize_kwargs(kwargs, dict(linewidths=['linewidth', 'lw'],
                                           linestyles=['linestyle', 'ls'],
                                           color=['c'],
                                           facecolor=['fc'],
                                           edgecolor=['ec']))

    weights = kwargs.pop('weights', None)
    if weights is not None:
        data_x = data_x[weights != 0]
        data_y = data_y[weights != 0]
        weights = weights[weights != 0]

    ncompress = kwargs.pop('ncompress', 1000)
    nplot = kwargs.pop('nplot_2d', 1000)
    bw_method = kwargs.pop('bw_method', None)
    label = kwargs.pop('label', None)
    zorder = kwargs.pop('zorder', 1)
    levels = kwargs.pop('levels', [0.95, 0.68])

    color = kwargs.pop('color', next(ax._get_lines.prop_cycler)['color'])
    facecolor = kwargs.pop('facecolor', True)
    edgecolor = kwargs.pop('edgecolor', None)
    cmap = kwargs.pop('cmap', None)
    facecolor, edgecolor, cmap = set_colors(c=color, fc=facecolor,
                                            ec=edgecolor, cmap=cmap)

    kwargs.pop('q', None)

    q = kwargs.pop('q', 5)
    q = quantile_plot_interval(q=q)
    xmin = quantile(data_x, q[0], weights)
    xmax = quantile(data_x, q[-1], weights)
    ymin = quantile(data_y, q[0], weights)
    ymax = quantile(data_y, q[-1], weights)
    X, Y = np.mgrid[xmin:xmax:1j*np.sqrt(nplot), ymin:ymax:1j*np.sqrt(nplot)]

    cov = np.cov(data_x, data_y, aweights=weights)
    tri, w = triangular_sample_compression_2d(data_x, data_y, cov,
                                              weights, ncompress)
    kde = gaussian_kde([tri.x, tri.y], weights=w, bw_method=bw_method)

    P = kde([X.ravel(), Y.ravel()]).reshape(X.shape)

    bw_x = np.sqrt(kde.covariance[0, 0])
    P = cut_and_normalise_gaussian(X, P, bw=bw_x,
                                   xmin=data_x.min(), xmax=data_x.max())
    bw_y = np.sqrt(kde.covariance[1, 1])
    P = cut_and_normalise_gaussian(Y, P, bw=bw_y,
                                   xmin=data_y.min(), xmax=data_y.max())

    levels = iso_probability_contours(P, contours=levels)

    if facecolor not in [None, 'None', 'none']:
        linewidths = kwargs.pop('linewidths', 0.5)
        contf = ax.contourf(X, Y, P, levels=levels, cmap=cmap, zorder=zorder,
                            vmin=0, vmax=P.max(), *args, **kwargs)
        for c in contf.collections:
            c.set_cmap(cmap)
        ax.add_patch(plt.Rectangle((0, 0), 0, 0, lw=2, label=label,
                                   fc=cmap(0.999), ec=cmap(0.32)))
        cmap = None
    else:
        linewidths = kwargs.pop('linewidths',
                                plt.rcParams.get('lines.linewidth'))
        contf = None
        ax.add_patch(
            plt.Rectangle((0, 0), 0, 0, lw=2, label=label,
                          fc='None' if cmap is None else cmap(0.999),
                          ec=edgecolor if cmap is None else cmap(0.32))
        )

    vmin, vmax = match_contour_to_contourf(levels, vmin=0, vmax=P.max())
    cont = ax.contour(X, Y, P, levels=levels, zorder=zorder,
                      vmin=vmin, vmax=vmax, linewidths=linewidths,
                      colors=edgecolor, cmap=cmap, *args, **kwargs)

    return contf, cont


def hist_plot_2d(ax, data_x, data_y, *args, **kwargs):
    """Plot a 2d marginalised distribution as a histogram.

    This functions as a wrapper around matplotlib.axes.Axes.hist2d

    Parameters
    ----------
    ax: matplotlib.axes.Axes
        Axis object to plot on.

    data_x, data_y: np.array
        The x and y coordinates of uniformly weighted samples to generate a
        two dimensional histogram.

    levels: list
        Shade iso-probability contours containing these levels of probability
        mass. If None defaults to usual matplotlib.axes.Axes.hist2d colouring.
        Optional, default None

    q: int or float or tuple
        Quantile to determine the data range to be plotted.
        - 0: full data range, i.e. q=0 --> quantile range (0, 1)
        - int: `q`-sigma data range, e.g. q=1 --> quantile range (0.16, 0.84)
        - float: percentile, e.g. q=0.68 --> quantile range  (0.16, 0.84)
        - tuple: quantile range, e.g. (0.16, 0.84)
        Default 5

    Returns
    -------
    c: matplotlib.collections.QuadMesh
        A set of colors.

    """
    weights = kwargs.pop('weights', None)

    vmin = kwargs.pop('vmin', 0)
    label = kwargs.pop('label', None)
    levels = kwargs.pop('levels', None)

    color = kwargs.pop('color', next(ax._get_lines.prop_cycler)['color'])
    cmap = kwargs.pop('cmap', basic_cmap(color))

    q = kwargs.pop('q', 5)
    q = quantile_plot_interval(q=q)
    xmin = quantile(data_x, q[0], weights)
    xmax = quantile(data_x, q[-1], weights)
    ymin = quantile(data_y, q[0], weights)
    ymax = quantile(data_y, q[-1], weights)
    rge = kwargs.pop('range', ((xmin, xmax), (ymin, ymax)))

    if levels is None:
        pdf, x, y, image = ax.hist2d(data_x, data_y, weights=weights,
                                     cmap=cmap, range=rge, vmin=vmin,
                                     *args, **kwargs)
    else:
        bins = kwargs.pop('bins', 10)
        density = kwargs.pop('density', False)
        cmin = kwargs.pop('cmin', None)
        cmax = kwargs.pop('cmax', None)
        pdf, x, y = np.histogram2d(data_x, data_y, bins, rge,
                                   density, weights)
        levels = iso_probability_contours(pdf, levels)
        pdf = np.digitize(pdf, levels, right=True)
        pdf = np.array(levels)[pdf]
        pdf = np.ma.masked_array(pdf, pdf < levels[1])
        if cmin is not None:
            pdf[pdf < cmin] = np.ma.masked
        if cmax is not None:
            pdf[pdf > cmax] = np.ma.masked
        image = ax.pcolormesh(x, y, pdf.T, cmap=cmap, vmin=vmin,
                              *args, **kwargs)

    ax.add_patch(plt.Rectangle((0, 0), 0, 0, fc=cmap(0.999), ec=cmap(0.32),
                               lw=2, label=label))

    return image


def scatter_plot_2d(ax, data_x, data_y, *args, **kwargs):
    """Plot samples from a 2d marginalised distribution.

    This functions as a wrapper around matplotlib.axes.Axes.plot, enforcing any
    prior bounds. All remaining keyword arguments are passed onwards.

    Parameters
    ----------
    ax: matplotlib.axes.Axes
        axis object to plot on

    data_x, data_y: np.array
        x and y coordinates of uniformly weighted samples to plot.

    Returns
    -------
    lines: matplotlib.lines.Line2D
        A list of line objects representing the plotted data (same as
        matplotlib.axes.Axes.plot command)

    """
    kwargs = normalize_kwargs(
        kwargs,
        dict(color=['c'], mfc=['facecolor', 'fc'], mec=['edgecolor', 'ec']),
        drop=['ls', 'lw'])
    kwargs = cbook.normalize_kwargs(kwargs, mlines.Line2D)

    markersize = kwargs.pop('markersize', 1)
    cmap = kwargs.pop('cmap', None)
    color = kwargs.pop('color', (next(ax._get_lines.prop_cycler)['color']
                                 if cmap is None else cmap(0.68)))

    kwargs.pop('q', None)

    points = ax.plot(data_x, data_y, 'o', color=color, markersize=markersize,
                     *args, **kwargs)
    return points


def basic_cmap(color):
    """Construct basic colormap a single color."""
    return LinearSegmentedColormap.from_list(color, ['#ffffff', color])


<<<<<<< HEAD
=======
def make_diagonal(ax):
    """Link x and y axes limits."""
    class DiagonalAxes(type(ax)):
        def set_xlim(self, left=None, right=None, emit=True, auto=False,
                     xmin=None, xmax=None):
            super().set_ylim(bottom=left, top=right, emit=True, auto=auto,
                             ymin=xmin, ymax=xmax)
            return super().set_xlim(left=left, right=right, emit=emit,
                                    auto=auto, xmin=xmin, xmax=xmax)

        def set_ylim(self, bottom=None, top=None, emit=True, auto=False,
                     ymin=None, ymax=None):
            super().set_xlim(left=bottom, right=top, emit=True, auto=auto,
                             xmin=ymin, xmax=ymax)
            return super().set_ylim(bottom=bottom, top=top, emit=emit,
                                    auto=auto, ymin=ymin, ymax=ymax)

        def get_legend_handles_labels(self, *args, **kwargs):
            return self.twin.get_legend_handles_labels(*args, **kwargs)

        def legend(self, *args, **kwargs):
            return self.twin.legend(*args, **kwargs)

    ax.__class__ = DiagonalAxes


def make_offdiagonal(ax):
    """Linking x to y axes limits in triangle plots."""

    class OffDiagonalAxes(type(ax)):
        def set_xlim(self, left=None, right=None, emit=True, auto=False,
                     xmin=None, xmax=None):
            left, right = super().set_xlim(left=left, right=right, emit=emit,
                                           auto=auto, xmin=xmin, xmax=xmax)
            if emit:
                self.callbacks.process('xlim_changed', self)
                # Call all of the other x-axes that are shared with this one
                for other in self._shared_axes['x'].get_siblings(self):
                    if other is not self:
                        other.set_xlim(left, right, emit=False, auto=auto)
            return left, right

        def set_ylim(self, bottom=None, top=None, emit=True, auto=False,
                     ymin=None, ymax=None):
            bottom, top = super().set_ylim(bottom=bottom, top=top, emit=emit,
                                           auto=auto, ymin=ymin, ymax=ymax)
            if emit:
                self.callbacks.process('ylim_changed', self)
                # Call all of the other y-axes that are shared with this one
                for other in self._shared_axes['y'].get_siblings(self):
                    if other is not self:
                        other.set_ylim(bottom, top, emit=False, auto=auto)
            return bottom, top

    ax.__class__ = OffDiagonalAxes


>>>>>>> 016b37f7
def quantile_plot_interval(q):
    """Interpret quantile q input to quantile plot range tuple."""
    if isinstance(q, str):
        sigmas = {'1sigma': 0.682689492137086,
                  '2sigma': 0.954499736103642,
                  '3sigma': 0.997300203936740,
                  '4sigma': 0.999936657516334,
                  '5sigma': 0.999999426696856}
        q = (1 - sigmas[q]) / 2
    elif isinstance(q, int) and q >= 1:
        q = (1 - erf(q / np.sqrt(2))) / 2
    if isinstance(q, float) or isinstance(q, int):
        if q > 0.5:
            q = 1 - q
        q = (q, 1-q)
    return tuple(np.sort(q))


def normalize_kwargs(kwargs, alias_mapping=None, drop=None):
    """Normalize kwarg inputs.

    Works the same way as cbook.normalize_kwargs, but additionally allows to
    drop kwargs.
    """
    drop = [] if drop is None else drop
    alias_mapping = {} if alias_mapping is None else alias_mapping
    kwargs = cbook.normalize_kwargs(kwargs, alias_mapping=alias_mapping)
    for key in set(drop) & set(kwargs.keys()):
        kwargs.pop(key)
    return kwargs


def set_colors(c, fc, ec, cmap):
    """Navigate interplay between possible color inputs {c, fc, ec, cmap}."""
    if fc in [None, 'None', 'none']:
        # unfilled contours
        if ec is None and cmap is None:
            cmap = basic_cmap(c)
    else:
        # filled contours
        if fc is True:
            fc = c
        if ec is None and cmap is None:
            ec = c
            cmap = basic_cmap(fc)
        elif ec is None:
            ec = (cmap(1.),)
        elif cmap is None:
            cmap = basic_cmap(fc)
    return fc, ec, cmap<|MERGE_RESOLUTION|>--- conflicted
+++ resolved
@@ -556,7 +556,12 @@
         xparams, yparams = params
     else:
         xparams = yparams = params
-<<<<<<< HEAD
+
+    ticks = kwargs.pop('ticks', 'outer')
+    upper = kwargs.pop('upper', True)
+    lower = kwargs.pop('lower', True)
+    diagonal = kwargs.pop('diagonal', True)
+
     axes = AxesDataFrame(index=yparams,
                          columns=xparams,
                          fig=fig,
@@ -566,16 +571,7 @@
                          labels=labels,
                          ticks=ticks,
                          gridspec_kw=gridspec_kw,
-                         subplot_spec=subplot_spec)
-=======
-
-    ticks = kwargs.pop('ticks', 'outer')
-    upper = kwargs.pop('upper', True)
-    lower = kwargs.pop('lower', True)
-    diagonal = kwargs.pop('diagonal', True)
-
-    axes = AxesDataFrame(index=np.atleast_1d(yparams),
-                         columns=np.atleast_1d(xparams),
+                         subplot_spec=subplot_spec,
                          dtype=object)
     axes[:][:] = None
     all_params = list(axes.columns) + list(axes.index)
@@ -700,7 +696,6 @@
                     a.tick_params('x', bottom=False, top=False,
                                   labelbottom=False, labeltop=False)
 
->>>>>>> 016b37f7
     return fig, axes
 
 
@@ -1329,8 +1324,6 @@
     return LinearSegmentedColormap.from_list(color, ['#ffffff', color])
 
 
-<<<<<<< HEAD
-=======
 def make_diagonal(ax):
     """Link x and y axes limits."""
     class DiagonalAxes(type(ax)):
@@ -1388,7 +1381,6 @@
     ax.__class__ = OffDiagonalAxes
 
 
->>>>>>> 016b37f7
 def quantile_plot_interval(q):
     """Interpret quantile q input to quantile plot range tuple."""
     if isinstance(q, str):
