--- conflicted
+++ resolved
@@ -1,5 +1 @@
-<<<<<<< HEAD
-__version__ = '2.0.0b21'
-=======
-__version__ = '2.0.0b22'
->>>>>>> 9d7c544e
+__version__ = '2.0.0b23'