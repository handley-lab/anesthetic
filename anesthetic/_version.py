--- conflicted
+++ resolved
@@ -1,5 +1 @@
-<<<<<<< HEAD
-__version__ = '2.4.3'
-=======
-__version__ = '2.5.0'
->>>>>>> 10f032fe
+__version__ = '2.5.1'