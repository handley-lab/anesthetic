from __future__ import annotations
from matplotlib import pyplot as plt
import numpy as np
from pandas.plotting._matplotlib.hist import (HistPlot as _HistPlot,
                                              KdePlot as _KdePlot)
import pandas.plotting._matplotlib.hist
from pandas.core.dtypes.missing import (
    isna,
    remove_na_arraylike,
)
from pandas.plotting._matplotlib.core import MPLPlot
from typing import Literal
from anesthetic.plotting._matplotlib.core import (
    _WeightedMPLPlot, _CompressedMPLPlot, _PlanePlot2d, _get_weights
)
from anesthetic.plot import (
    kde_contour_plot_2d,
    hist_plot_2d,
    fastkde_contour_plot_2d,
    kde_plot_1d,
    fastkde_plot_1d,
    hist_plot_1d,
    quantile_plot_interval,
)
from anesthetic.utils import quantile, histogram_bin_edges


class HistPlot(_WeightedMPLPlot, _HistPlot):
    # noqa: disable=D101
    def _calculate_bins(self, data):
        if self.logx:
            data = np.log10(data)
        nd_values = data.infer_objects(copy=False)._get_numeric_data()
        values = np.ravel(nd_values)
        weights = self.kwds.get("weights", None)
        if weights is not None:
            try:
                weights = np.broadcast_to(weights[:, None], nd_values.shape)
            except ValueError:
                pass
            weights = np.ravel(weights)
            weights = weights[~isna(values)]

        values = values[~isna(values)]

        hist, bins = np.histogram(
            values, bins=self.bins, range=self.kwds.get("range", None),
            weights=weights
        )
        if self.logx:
            bins = 10**bins
        return bins

    def _get_colors(self, num_colors=None, color_kwds='color'):
        if (self.colormap is not None and self.kwds.get(color_kwds) is None
           and (num_colors is None or num_colors == 1)):
            return [plt.get_cmap(self.colormap)(0.68)]
        return super()._get_colors(num_colors, color_kwds)

    def _post_plot_logic(self, ax, data):
        ax.set_xlabel(self.xlabel)
        ax.set_yticks([])
        ax.set_ylim(bottom=0)


class KdePlot(HistPlot, _KdePlot):
    # noqa: disable=D101
    @classmethod
    def _plot(
        cls,
        ax,
        y,
        style=None,
        bw_method=None,
        ind=None,
        column_num=None,
        stacking_id=None,
        **kwds,
    ):
        from scipy.stats import gaussian_kde
        weights = kwds.pop("weights", None)

        y = remove_na_arraylike(y)
        gkde = gaussian_kde(y, bw_method=bw_method, weights=weights)

        y = gkde.evaluate(ind)
        lines = MPLPlot._plot(ax, ind, y, style=style, **kwds)
        return lines

    def _post_plot_logic(self, ax, data):
        ax.set_yticks([])
        ax.set_ylim(bottom=0)


class Kde1dPlot(KdePlot):
    # noqa: disable=D101
    @property
    def _kind(self) -> Literal["kde_1d"]:
        return "kde_1d"

    # noqa: disable=D101
    @classmethod
    def _plot(
        cls,
        ax,
        y,
        style=None,
        ind=None,
        column_num=None,
        stacking_id=None,
        **kwds,
    ):
        args = (style,) if style is not None else tuple()
        return kde_plot_1d(ax, y, *args, **kwds)


class FastKde1dPlot(_CompressedMPLPlot, Kde1dPlot):
    # noqa: disable=D101
    @property
    def _kind(self) -> Literal["fastkde_1d"]:
        return "fastkde_1d"

    @classmethod
    def _plot(
        cls,
        ax,
        y,
        style=None,
        ind=None,
        column_num=None,
        stacking_id=None,
        **kwds,
    ):
        args = (style,) if style is not None else tuple()
        # weights and bw_method are not valid for fastkde
        kwds.pop('weights', None)
        kwds.pop('bw_method', None)
        return fastkde_plot_1d(ax, y, *args, **kwds)


class Hist1dPlot(HistPlot):
    # noqa: disable=D101
    @property
    def _kind(self) -> Literal["hist_1d"]:
        return "hist_1d"

<<<<<<< HEAD
    def _calculate_bins(self, data):
        if self.logx:
            data = np.log10(data)
        if "range" not in self.kwds:
            q = self.kwds.get('q', 5)
            q = quantile_plot_interval(q=q)
            weights = self.kwds.get("weights", None)
            xmin = quantile(data, q[0], weights)
            xmax = quantile(data, q[-1], weights)
            self.kwds["range"] = (xmin, xmax)
            bins = super()._calculate_bins(data)
            self.kwds.pop("range")
        else:
            bins = super()._calculate_bins(data)
        return bins
=======
    def __init__(
            self,
            data,
            bins: str | int | np.ndarray | list[np.ndarray] = 'fd',
            bottom: int | np.ndarray = 0,
            **kwargs,
    ) -> None:
        super().__init__(data, bins=bins, bottom=bottom, **kwargs)

    def _args_adjust(self) -> None:
        if 'range' not in self.kwds:
            q = self.kwds.get('q', 5)
            q = quantile_plot_interval(q=q)
            weights = self.kwds.get('weights', None)
            xmin = quantile(self.data, q[0], weights)
            xmax = quantile(self.data, q[-1], weights)
            self.kwds['range'] = (xmin, xmax)
        if isinstance(self.bins, str) and self.bins in ['fd', 'scott', 'sqrt']:
            self.bins = histogram_bin_edges(
                self.data,
                weights=self.kwds.get('weights', None),
                bins=self.bins,
                beta=self.kwds.pop('beta', 'equal'),
                range=self.kwds.get('range', None)
            )
        super()._args_adjust()
>>>>>>> 1bddc807

    @classmethod
    def _plot(
        cls,
        ax,
        y,
        style=None,
        bottom=0,
        column_num=None,
        stacking_id=None,
        *,
        bins,
        **kwds,
    ):
        if column_num == 0:
            cls._initialize_stacker(ax, stacking_id, len(bins) - 1)

        if not isinstance(bins, str):
            base = np.zeros(len(bins) - 1)
            bottom = bottom + cls._get_stacked_values(ax, stacking_id,
                                                      base, kwds["label"])

        # ignore style
        n, bins, patches = hist_plot_1d(ax, y, bins=bins,
                                        bottom=bottom, **kwds)
        cls._update_stacker(ax, stacking_id, n)
        return patches


class Kde2dPlot(_WeightedMPLPlot, _PlanePlot2d):
    # noqa: disable=D101
    @property
    def _kind(self) -> Literal["kde_2d"]:
        return "kde_2d"

    @classmethod
    def _plot(cls, ax, x, y, **kwds):
        return kde_contour_plot_2d(ax, x, y, **kwds)


class FastKde2dPlot(_CompressedMPLPlot, _PlanePlot2d):
    # noqa: disable=D101
    @property
    def _kind(self) -> Literal["fastkde_2d"]:
        return "fastkde_2d"

    @classmethod
    def _plot(cls, ax, x, y, **kwds):
        return fastkde_contour_plot_2d(ax, x, y, **kwds)


class Hist2dPlot(_WeightedMPLPlot, _PlanePlot2d):
    # noqa: disable=D101
    @property
    def _kind(self) -> Literal["hist_2d"]:
        return "hist_2d"

    @classmethod
    def _plot(cls, ax, x, y, **kwds):
        return hist_plot_2d(ax, x, y, **kwds)


def hist_frame(data, *args, **kwds):
    # noqa: disable=D103
    _get_weights(kwds, data)
    return pandas.plotting._matplotlib.hist_frame(data, *args, **kwds)


def hist_series(data, *args, **kwds):
    # noqa: disable=D103
    _get_weights(kwds, data)
    return pandas.plotting._matplotlib.hist_series(data, *args, **kwds)<|MERGE_RESOLUTION|>--- conflicted
+++ resolved
@@ -144,23 +144,6 @@
     def _kind(self) -> Literal["hist_1d"]:
         return "hist_1d"
 
-<<<<<<< HEAD
-    def _calculate_bins(self, data):
-        if self.logx:
-            data = np.log10(data)
-        if "range" not in self.kwds:
-            q = self.kwds.get('q', 5)
-            q = quantile_plot_interval(q=q)
-            weights = self.kwds.get("weights", None)
-            xmin = quantile(data, q[0], weights)
-            xmax = quantile(data, q[-1], weights)
-            self.kwds["range"] = (xmin, xmax)
-            bins = super()._calculate_bins(data)
-            self.kwds.pop("range")
-        else:
-            bins = super()._calculate_bins(data)
-        return bins
-=======
     def __init__(
             self,
             data,
@@ -171,23 +154,26 @@
         super().__init__(data, bins=bins, bottom=bottom, **kwargs)
 
     def _args_adjust(self) -> None:
+        if self.logx:
+            data = np.log10(self.data)
+        else:
+            data = self.data
         if 'range' not in self.kwds:
             q = self.kwds.get('q', 5)
             q = quantile_plot_interval(q=q)
             weights = self.kwds.get('weights', None)
-            xmin = quantile(self.data, q[0], weights)
-            xmax = quantile(self.data, q[-1], weights)
+            xmin = quantile(data, q[0], weights)
+            xmax = quantile(data, q[-1], weights)
             self.kwds['range'] = (xmin, xmax)
         if isinstance(self.bins, str) and self.bins in ['fd', 'scott', 'sqrt']:
             self.bins = histogram_bin_edges(
-                self.data,
+                data,
                 weights=self.kwds.get('weights', None),
                 bins=self.bins,
                 beta=self.kwds.pop('beta', 'equal'),
                 range=self.kwds.get('range', None)
             )
         super()._args_adjust()
->>>>>>> 1bddc807
 
     @classmethod
     def _plot(
