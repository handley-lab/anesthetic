--- conflicted
+++ resolved
@@ -9,14 +9,11 @@
 )
 from pandas.io.formats.printing import pprint_thing
 from pandas.plotting._matplotlib.core import MPLPlot, PlanePlot
-<<<<<<< HEAD
 from pandas.plotting._matplotlib.groupby import create_iter_data_given_by, reformat_hist_y_given_by
 try:
     from typing import Literal
 except ImportError:
     from typing_extensions import Literal
-=======
->>>>>>> a6a4ad46
 from anesthetic.plotting._matplotlib.core import (
     _WeightedMPLPlot, _CompressedMPLPlot, PlanePlot2d, _get_weights
 )
