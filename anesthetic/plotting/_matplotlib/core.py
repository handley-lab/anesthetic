--- conflicted
+++ resolved
@@ -2,12 +2,9 @@
                                               HexBinPlot as _HexBinPlot,
                                               MPLPlot, PlanePlot)
 from anesthetic.weighted_pandas import _WeightedObject
-<<<<<<< HEAD
 from anesthetic.plot import scatter_plot_2d
 from typing import Literal
-=======
 import numpy as np
->>>>>>> 4970b9fc
 
 
 def _get_weights(kwargs, data):
