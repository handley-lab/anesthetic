"""Pandas DataFrame and Series with weighted samples."""

import numpy as np
from pandas import Series, DataFrame
from pandas.util import hash_pandas_object
from numpy.ma import masked_array
from anesthetic.utils import (compress_weights, channel_capacity, quantile,
                              temporary_seed)


class _WeightedObject(object):
    """Common methods for WeightedSeries and WeightedDataFrame."""

    def __init__(self, *args, **kwargs):
        weights = kwargs.pop('weights', None)
        super().__init__(*args, **kwargs)
        self.weights = weights

    @property
    def weights(self):
        """Sample weights."""
        if self.index.nlevels == 1:
            return np.ones_like(self.index)
        else:
            return self.index.get_level_values('weights').to_numpy()

    @weights.setter
    def weights(self, weights):
        if weights is not None:
            self.index = [self.index.get_level_values(0), weights]
            self.index.set_names(['#', 'weights'], inplace=True)

    @property
    def _rand(self):
        """Random number for consistent compression."""
        seed = hash_pandas_object(self.index).sum() % 2**32
        with temporary_seed(seed):
            return np.random.rand(len(self))

    def std(self, *args, **kwargs):
        """Weighted standard deviation of the sampled distribution."""
        return np.sqrt(self.var(*args, **kwargs))

    def kurtosis(self, *args, **kwargs):
        """Weighted kurtosis of the sampled distribution."""
        return self.kurt(*args, **kwargs)

    def median(self, *args, **kwargs):
        """Weighted median of the sampled distribution."""
        return self.quantile(*args, **kwargs)

    def hist(self, *args, **kwargs):
        """Weighted histogram of the sampled distribution."""
        return super().hist(weights=self.weights, *args, **kwargs)

    def neff(self):
        """Effective number of samples."""
        return channel_capacity(self.weights)


class WeightedSeries(_WeightedObject, Series):
    """Weighted version of pandas.Series."""

    def mean(self, skipna=True):
        """Weighted mean of the sampled distribution."""
        null = self.isnull() & skipna
        return np.average(masked_array(self, null), weights=self.weights)

    def var(self, skipna=True):
        """Weighted variance of the sampled distribution."""
        null = self.isnull() & skipna
        mean = self.mean(skipna=skipna)
        if np.isnan(mean):
            return np.nan
        return np.average(masked_array((self-mean)**2, null),
                          weights=self.weights)

    def cov(self, other, skipna=True):
        """Weighted covariance with another Series."""
        null = (self.isnull() | other.isnull()) & skipna
        x = self.mean(skipna=skipna)
        y = other.mean(skipna=skipna)
        if np.isnan(x) or np.isnan(y):
            return np.nan
        return np.average(masked_array((self-x)*(other-y), null),
                          weights=self.weights)

    def corr(self, other, skipna=True):
        """Weighted pearson correlation with another Series."""
        norm = self.std(skipna=skipna)*other.std(skipna=skipna)
        return self.cov(other, skipna=skipna)/norm

    def kurt(self, skipna=True):
        """Weighted kurtosis of the sampled distribution."""
        null = self.isnull() & skipna
        mean = self.mean(skipna=skipna)
        std = self.std(skipna=skipna)
        if np.isnan(mean) or np.isnan(std):
            return np.nan
        return np.average(masked_array(((self-mean)/std)**4, null),
                          weights=self.weights)

    def skew(self, skipna=True):
        """Weighted skewness of the sampled distribution."""
        null = self.isnull() & skipna
        mean = self.mean(skipna=skipna)
        std = self.std(skipna=skipna)
        if np.isnan(mean) or np.isnan(std):
            return np.nan
        return np.average(masked_array(((self-mean)/std)**3, null),
                          weights=self.weights)

    def mad(self, skipna=True):
        """Weighted mean absolute deviation of the sampled distribution."""
        null = self.isnull() & skipna
        mean = self.mean(skipna=skipna)
        if np.isnan(mean):
            return np.nan
        return np.average(masked_array(abs(self-mean), null),
                          weights=self.weights)

    def sem(self, skipna=True):
        """Weighted standard error of the mean."""
        return np.sqrt(self.var(skipna=skipna)/self.neff())

    def quantile(self, q=0.5):
        """Weighted quantile of the sampled distribution."""
        return quantile(self.values, q, self.weights)

<<<<<<< HEAD
=======
    def hist(self, *args, **kwargs):
        """Weighted histogram of the sampled distribution."""
        return super(WeightedSeries, self).hist(weights=self.weights,
                                                *args, **kwargs)

    def sample(self, *args, **kwargs):
        """Weighted sample."""
        return super(WeightedSeries, self).sample(weights=self.weights,
                                                  *args, **kwargs)

>>>>>>> fac7817c
    def compress(self, nsamples=None):
        """Reduce the number of samples by discarding low-weights.

        Parameters
        ----------
        neff: int, optional
            effective number of samples after compression. If not supplied,
            then reduce to the channel capacity (theoretical optimum
            compression). If <=0, then compress so that all weights are unity.

        """
        i = compress_weights(self.weights, self._rand, nsamples)
        return self.repeat(i)

    @property
    def _constructor(self):
        return WeightedSeries

    @property
    def _constructor_expanddim(self):
        return WeightedDataFrame


class WeightedDataFrame(_WeightedObject, DataFrame):
    """Weighted version of pandas.DataFrame."""

    def mean(self, axis=0, skipna=True):
        """Weighted mean of the sampled distribution."""
        if axis == 0:
            null = self.isnull() & skipna
            mean = np.average(masked_array(self, null),
                              weights=self.weights, axis=0)
            return Series(mean, index=self.columns)
        else:
            return super().mean(axis=axis, skipna=skipna)

    def var(self, axis=0, skipna=True):
        """Weighted variance of the sampled distribution."""
        if axis == 0:
            null = self.isnull() & skipna
            mean = self.mean(skipna=skipna).values
            var = np.average(masked_array((self-mean)**2, null),
                             weights=self.weights, axis=0)
            return Series(var, index=self.columns)
        else:
            return super().var(axis=axis, skipna=skipna)

    def cov(self, skipna=True):
        """Weighted covariance of the sampled distribution."""
        null = self.isnull() & skipna
        mean = self.mean(skipna=skipna).values
        x = masked_array(self - mean, null)
        cov = np.ma.dot(self.weights * x.T, x) / self.weights.sum().T
        return DataFrame(cov, index=self.columns, columns=self.columns)

    def corr(self, skipna=True):
        """Weighted pearson correlation matrix of the sampled distribution."""
        cov = self.cov()
        diag = np.sqrt(np.diag(cov))
        return cov.divide(diag, axis=1).divide(diag, axis=0)

    def corrwith(self, other, drop=False):
        """Pairwise weighted pearson correlation."""
        this = self._get_numeric_data()

        if isinstance(other, Series):
            return this.apply(lambda x: other.corr(x), axis=0)

        other = other._get_numeric_data()
        left, right = this.align(other, join="inner", copy=False)

        # mask missing values
        left = left + right * 0
        right = right + left * 0

        # demeaned data
        ldem = left - left.mean()
        rdem = right - right.mean()

        num = (ldem * rdem * self.weights[:, None]).sum()
        dom = self.weights.sum() * left.std() * right.std()

        correl = num / dom

        if not drop:
            # Find non-matching labels along the given axis
            result_index = this._get_axis(1).union(other._get_axis(1))
            idx_diff = result_index.difference(correl.index)

            if len(idx_diff) > 0:
                correl = correl.append(Series([np.nan] * len(idx_diff),
                                              index=idx_diff))

        return correl

    def kurt(self, axis=0, skipna=True):
        """Weighted kurtosis of the sampled distribution."""
        if axis == 0:
            null = self.isnull() & skipna
            mean = self.mean(skipna=skipna).values
            std = self.std(skipna=skipna).values
            kurt = np.average(masked_array(((self-mean)/std)**4, null),
                              weights=self.weights, axis=0)
            return Series(kurt, index=self.columns)
        else:
            return super().kurt(axis=axis, skipna=skipna)

    def skew(self, axis=0, skipna=True):
        """Weighted skewness of the sampled distribution."""
        if axis == 0:
            null = self.isnull() & skipna
            mean = self.mean(skipna=skipna).values
            std = self.std(skipna=skipna).values
            skew = np.average(masked_array(((self-mean)/std)**3, null),
                              weights=self.weights, axis=0)
            return Series(skew, index=self.columns)
        else:
            return super().skew(axis=axis, skipna=skipna)

    def mad(self, axis=0, skipna=True):
        """Weighted mean absolute deviation of the sampled distribution."""
        if axis == 0:
            null = self.isnull() & skipna
            mean = self.mean(skipna=skipna).values
            mad = np.average(masked_array(abs(self-mean), null),
                             weights=self.weights, axis=0)
            return Series(mad, index=self.columns)
        else:
            return super().var(axis=axis, skipna=skipna)

    def sem(self, axis=0, skipna=True):
        """Weighted standard error of the mean."""
        n = self.neff() if axis == 0 else self.shape[1]
        return np.sqrt(self.var(axis=axis, skipna=skipna)/n)

    def quantile(self, q=0.5, axis=0):
        """Weighted quantile of the sampled distribution."""
        if axis == 0:
            data = np.array([c.quantile(q) for _, c in self.iteritems()])
            if np.isscalar(q):
                return Series(data, index=self.columns)
            else:
                return DataFrame(data.T, columns=self.columns, index=q)
        else:
            return super().quantile(q=q, axis=axis)

<<<<<<< HEAD
=======
    def hist(self, *args, **kwargs):
        """Weighted histogram of the sampled distribution."""
        return super(WeightedDataFrame, self).hist(weights=self.weights,
                                                   *args, **kwargs)

    def sample(self, *args, **kwargs):
        """Weighted sample."""
        return super(WeightedDataFrame, self).sample(weights=self.weights,
                                                     *args, **kwargs)

>>>>>>> fac7817c
    def compress(self, nsamples=None):
        """Reduce the number of samples by discarding low-weights.

        Parameters
        ----------
        neff: int, optional
            effective number of samples after compression. If not supplied,
            then reduce to the channel capacity (theoretical optimum
            compression). If <=0, then compress so that all weights are unity.

        """
        i = compress_weights(self.weights, self._rand, nsamples)
        data = np.repeat(self.values, i, axis=0)
        index = self.index.repeat(i)
        df = DataFrame(data=data, index=index, columns=self.columns)
        df.index = df.index.get_level_values('#')
        return df

    @property
    def _constructor_sliced(self):
        return WeightedSeries

    @property
    def _constructor(self):
        return WeightedDataFrame<|MERGE_RESOLUTION|>--- conflicted
+++ resolved
@@ -49,6 +49,10 @@
         """Weighted median of the sampled distribution."""
         return self.quantile(*args, **kwargs)
 
+    def sample(self, *args, **kwargs):
+        """Weighted sample."""
+        return super().sample(weights=self.weights, *args, **kwargs)
+
     def hist(self, *args, **kwargs):
         """Weighted histogram of the sampled distribution."""
         return super().hist(weights=self.weights, *args, **kwargs)
@@ -71,7 +75,7 @@
         null = self.isnull() & skipna
         mean = self.mean(skipna=skipna)
         if np.isnan(mean):
-            return np.nan
+            return mean
         return np.average(masked_array((self-mean)**2, null),
                           weights=self.weights)
 
@@ -127,19 +131,6 @@
         """Weighted quantile of the sampled distribution."""
         return quantile(self.values, q, self.weights)
 
-<<<<<<< HEAD
-=======
-    def hist(self, *args, **kwargs):
-        """Weighted histogram of the sampled distribution."""
-        return super(WeightedSeries, self).hist(weights=self.weights,
-                                                *args, **kwargs)
-
-    def sample(self, *args, **kwargs):
-        """Weighted sample."""
-        return super(WeightedSeries, self).sample(weights=self.weights,
-                                                  *args, **kwargs)
-
->>>>>>> fac7817c
     def compress(self, nsamples=None):
         """Reduce the number of samples by discarding low-weights.
 
@@ -286,19 +277,6 @@
         else:
             return super().quantile(q=q, axis=axis)
 
-<<<<<<< HEAD
-=======
-    def hist(self, *args, **kwargs):
-        """Weighted histogram of the sampled distribution."""
-        return super(WeightedDataFrame, self).hist(weights=self.weights,
-                                                   *args, **kwargs)
-
-    def sample(self, *args, **kwargs):
-        """Weighted sample."""
-        return super(WeightedDataFrame, self).sample(weights=self.weights,
-                                                     *args, **kwargs)
-
->>>>>>> fac7817c
     def compress(self, nsamples=None):
         """Reduce the number of samples by discarding low-weights.
 
