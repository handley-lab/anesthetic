"""Pandas DataFrame and Series with weighted samples."""

import numpy as np
from pandas import Series, DataFrame, concat
from pandas.util import hash_pandas_object
from numpy.ma import masked_array
from anesthetic.utils import (compress_weights, channel_capacity, quantile,
                              temporary_seed)


class _WeightedObject(object):
    """Common methods for WeightedSeries and WeightedDataFrame."""

    def __init__(self, *args, **kwargs):
        weights = kwargs.pop('weights', None)
        super().__init__(*args, **kwargs)
        if weights is None:
            if 'weights' in self.index.names:
                weights = self.weights
            else:
                weights = np.ones_like(self.index, int)
        self._set_weights(weights)

    @property
    def weights(self):
        """Sample weights."""
        return self.index.get_level_values('weights').to_numpy()

    @weights.setter
    def weights(self, weights):
        self._set_weights(weights)

    def _set_weights(self, weights):
        self.index = [self.index.get_level_values(name)
                      for name in self.index.names if name != 'weights'] \
                          + [weights]
        names = self.index.names[:-1] + ['weights']
        self.index.set_names(names, inplace=True)

    def reset_index(self, level=None, drop=False, inplace=False, *args):
        weights = self.weights
        answer = super().reset_index(level=level, drop=drop,
                                     inplace=inplace, *args)
        if inplace:
            self._set_weights(weights)
        else:
            answer._set_weights(weights)
            return answer

    @property
    def _rand(self):
        """Random number for consistent compression."""
        seed = hash_pandas_object(self.index).sum() % 2**32
        with temporary_seed(seed):
            return np.random.rand(len(self))

    def std(self, *args, **kwargs):
        """Weighted standard deviation of the sampled distribution."""
        return np.sqrt(self.var(*args, **kwargs))

    def kurtosis(self, *args, **kwargs):
        """Weighted kurtosis of the sampled distribution."""
        return self.kurt(*args, **kwargs)

    def median(self, *args, **kwargs):
        """Weighted median of the sampled distribution."""
        return self.quantile(*args, **kwargs)

    def sample(self, *args, **kwargs):
        """Weighted sample."""
        return super().sample(weights=self.weights, *args, **kwargs)

    def neff(self):
        """Effective number of samples."""
        return channel_capacity(self.weights)


class WeightedSeries(_WeightedObject, Series):
    """Weighted version of pandas.Series."""

    def mean(self, skipna=True):
        """Weighted mean of the sampled distribution."""
        null = self.isnull() & skipna
        return np.average(masked_array(self, null), weights=self.weights)

    def var(self, skipna=True):
        """Weighted variance of the sampled distribution."""
        null = self.isnull() & skipna
        mean = self.mean(skipna=skipna)
        if np.isnan(mean):
            return mean
        return np.average(masked_array((self-mean)**2, null),
                          weights=self.weights)

    def cov(self, other, skipna=True):
        """Weighted covariance with another Series."""
        null = (self.isnull() | other.isnull()) & skipna
        x = self.mean(skipna=skipna)
        y = other.mean(skipna=skipna)
        if np.isnan(x) or np.isnan(y):
            return np.nan
        return np.average(masked_array((self-x)*(other-y), null),
                          weights=self.weights)

    def corr(self, other, skipna=True):
        """Weighted pearson correlation with another Series."""
        norm = self.std(skipna=skipna)*other.std(skipna=skipna)
        return self.cov(other, skipna=skipna)/norm

    def kurt(self, skipna=True):
        """Weighted kurtosis of the sampled distribution."""
        null = self.isnull() & skipna
        mean = self.mean(skipna=skipna)
        std = self.std(skipna=skipna)
        if np.isnan(mean) or np.isnan(std):
            return np.nan
        return np.average(masked_array(((self-mean)/std)**4, null),
                          weights=self.weights)

    def skew(self, skipna=True):
        """Weighted skewness of the sampled distribution."""
        null = self.isnull() & skipna
        mean = self.mean(skipna=skipna)
        std = self.std(skipna=skipna)
        if np.isnan(mean) or np.isnan(std):
            return np.nan
        return np.average(masked_array(((self-mean)/std)**3, null),
                          weights=self.weights)

    def mad(self, skipna=True):
        """Weighted mean absolute deviation of the sampled distribution."""
        null = self.isnull() & skipna
        mean = self.mean(skipna=skipna)
        if np.isnan(mean):
            return np.nan
        return np.average(masked_array(abs(self-mean), null),
                          weights=self.weights)

    def sem(self, skipna=True):
        """Weighted standard error of the mean."""
        return np.sqrt(self.var(skipna=skipna)/self.neff())

    def quantile(self, q=0.5, numeric_only=True, interpolation='linear'):
        """Weighted quantile of the sampled distribution."""
        if not numeric_only:
            raise NotImplementedError("numeric_only kwarg not implemented")
        return quantile(self.to_numpy(), q, self.weights, interpolation)

    def compress(self, nsamples=None):
        """Reduce the number of samples by discarding low-weights.

        Parameters
        ----------
        neff: int, optional
            effective number of samples after compression. If not supplied,
            then reduce to the channel capacity (theoretical optimum
            compression). If <=0, then compress so that all weights are unity.

        """
        i = compress_weights(self.weights, self._rand, nsamples)
        return self.repeat(i)

    @property
    def _constructor(self):
        return WeightedSeries

    @property
    def _constructor_expanddim(self):
        return WeightedDataFrame


class WeightedDataFrame(_WeightedObject, DataFrame):
    """Weighted version of pandas.DataFrame."""

    def mean(self, axis=0, skipna=True):
        """Weighted mean of the sampled distribution."""
        if axis == 0:
            null = self.isnull() & skipna
            mean = np.average(masked_array(self, null),
                              weights=self.weights, axis=0)
            return Series(mean, index=self.columns)
        else:
            return super().mean(axis=axis, skipna=skipna)

    def var(self, axis=0, skipna=True):
        """Weighted variance of the sampled distribution."""
        if axis == 0:
            null = self.isnull() & skipna
            mean = self.mean(skipna=skipna)
            var = np.average(masked_array((self-mean)**2, null),
                             weights=self.weights, axis=0)
            return Series(var, index=self.columns)
        else:
            return super().var(axis=axis, skipna=skipna)

    def cov(self, skipna=True):
        """Weighted covariance of the sampled distribution."""
        null = self.isnull() & skipna
        mean = self.mean(skipna=skipna)
        x = masked_array(self - mean, null)
        cov = np.ma.dot(self.weights * x.T, x) / self.weights.sum().T
        return DataFrame(cov, index=self.columns, columns=self.columns)

    def corr(self, skipna=True):
        """Weighted pearson correlation matrix of the sampled distribution."""
        cov = self.cov()
        diag = np.sqrt(np.diag(cov))
        return cov.divide(diag, axis=1).divide(diag, axis=0)

    def corrwith(self, other, drop=False):
        """Pairwise weighted pearson correlation."""
        this = self._get_numeric_data()

        if isinstance(other, Series):
            answer = this.apply(lambda x: other.corr(x), axis=0)
            return Series(answer)

        other = other._get_numeric_data()
        left, right = this.align(other, join="inner", copy=False)

        # mask missing values
        left = left + right * 0
        right = right + left * 0

        # demeaned data
        ldem = left - left.mean()
        rdem = right - right.mean()

        num = (ldem * rdem * self.weights[:, None]).sum()
        dom = self.weights.sum() * left.std() * right.std()

        correl = num / dom

        if not drop:
            # Find non-matching labels along the given axis
            result_index = this._get_axis(1).union(other._get_axis(1))
            idx_diff = result_index.difference(correl.index)

            if len(idx_diff) > 0:
                correl = concat([correl, Series([np.nan] * len(idx_diff),
                                                index=idx_diff)])

        return Series(correl)

    def kurt(self, axis=0, skipna=True):
        """Weighted kurtosis of the sampled distribution."""
        if axis == 0:
            null = self.isnull() & skipna
            mean = self.mean(skipna=skipna)
            std = self.std(skipna=skipna)
            kurt = np.average(masked_array(((self-mean)/std)**4, null),
                              weights=self.weights, axis=0)
            return Series(kurt, index=self.columns)
        else:
            return super().kurt(axis=axis, skipna=skipna)

    def skew(self, axis=0, skipna=True):
        """Weighted skewness of the sampled distribution."""
        if axis == 0:
            null = self.isnull() & skipna
            mean = self.mean(skipna=skipna)
            std = self.std(skipna=skipna)
            skew = np.average(masked_array(((self-mean)/std)**3, null),
                              weights=self.weights, axis=0)
            return Series(skew, index=self.columns)
        else:
            return super().skew(axis=axis, skipna=skipna)

    def mad(self, axis=0, skipna=True):
        """Weighted mean absolute deviation of the sampled distribution."""
        if axis == 0:
            null = self.isnull() & skipna
            mean = self.mean(skipna=skipna)
            mad = np.average(masked_array(abs(self-mean), null),
                             weights=self.weights, axis=0)
            return Series(mad, index=self.columns)
        else:
            return super().var(axis=axis, skipna=skipna)

    def sem(self, axis=0, skipna=True):
        """Weighted standard error of the mean."""
        n = self.neff() if axis == 0 else self.shape[1]
        return np.sqrt(self.var(axis=axis, skipna=skipna)/n)

    def quantile(self, q=0.5, axis=0, numeric_only=True,
                 interpolation='linear'):
        """Weighted quantile of the sampled distribution."""
        if not numeric_only:
            raise NotImplementedError("numeric_only kwarg not implemented")
        if axis == 0:
            data = np.array([c.quantile(q, interpolation=interpolation,
                                        numeric_only=numeric_only)
                             for _, c in self.iteritems()])
            if np.isscalar(q):
                return Series(data, index=self.columns)
            else:
                return DataFrame(data.T, columns=self.columns, index=q)
        else:
            return super().quantile(q=q, axis=axis, numeric_only=numeric_only,
                                    interpolation=interpolation)

    def compress(self, nsamples=None):
        """Reduce the number of samples by discarding low-weights.

        Parameters
        ----------
        neff: int, optional
            effective number of samples after compression. If not supplied,
            then reduce to the channel capacity (theoretical optimum
            compression). If <=0, then compress so that all weights are unity.

        """
        i = compress_weights(self.weights, self._rand, nsamples)
        data = np.repeat(self.to_numpy(), i, axis=0)
        index = self.index.repeat(i)
        df = DataFrame(data=data, index=index, columns=self.columns)
<<<<<<< HEAD
        df.index = df.index.droplevel('weights')
=======
        if self.index.nlevels == 2:
            df.index = df.index.get_level_values('#')
>>>>>>> 525b052a
        return df

    #def _reduce(self, op, name, **kwargs):
    #    answer = super()._reduce(op, name, **kwargs)
    #    print(kwargs['axis'])
    #    if self._get_axis_number(kwargs['axis']) == 0 and 'weights' in self.index.names:
    #        answer = Series(answer).droplevel('weights', 0)
    #    return answer

    @property
    def _constructor_sliced(self):
        return WeightedSeries

    @property
    def _constructor(self):
        return WeightedDataFrame

    #def _ixs(self, i, axis=0): 
    #    answer = super()._ixs(i, axis=axis)
    #    
    #    if self._get_axis_number(axis) == 0:
    #        answer = Series(answer.droplevel('weights'))
    #    return answer


<|MERGE_RESOLUTION|>--- conflicted
+++ resolved
@@ -314,12 +314,7 @@
         data = np.repeat(self.to_numpy(), i, axis=0)
         index = self.index.repeat(i)
         df = DataFrame(data=data, index=index, columns=self.columns)
-<<<<<<< HEAD
         df.index = df.index.droplevel('weights')
-=======
-        if self.index.nlevels == 2:
-            df.index = df.index.get_level_values('#')
->>>>>>> 525b052a
         return df
 
     #def _reduce(self, op, name, **kwargs):
