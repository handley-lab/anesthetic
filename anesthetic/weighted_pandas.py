"""Pandas DataFrame and Series with weighted samples."""

from inspect import signature
import numpy as np
<<<<<<< HEAD
from pandas import Series, DataFrame, concat
=======
from pandas import Series, DataFrame, concat, MultiIndex
>>>>>>> bbe259ce
from pandas.util import hash_pandas_object
from numpy.ma import masked_array
from anesthetic.utils import (compress_weights, channel_capacity, quantile,
                              temporary_seed)


class _WeightedObject(object):
    """Common methods for WeightedSeries and WeightedDataFrame."""

    def __init__(self, *args, **kwargs):
        weights = kwargs.pop('weights', None)
        super().__init__(*args, **kwargs)
        if weights is not None:
            self.set_weights(weights, inplace=True)

    def isweighted(self, axis=0):
        """Determine if weights are actually present."""
        return 'weights' in self._get_axis(axis).names
<<<<<<< HEAD

    def get_weights(self, axis=0):
        """Retrieve sample weights from an axis."""
        if self.isweighted(axis):
            return self._get_axis(axis).get_level_values('weights').to_numpy()
        else:
            return np.ones_like(self._get_axis(axis))

    def set_weights(self, weights, axis=0, inplace=False):
        """Set sample weights along an axis."""
        if weights is None:
            if self.isweighted(axis=axis):
                result = self.droplevel('weights', axis=axis)
            elif inplace:
                result = self
            else:
                result = self.copy()
        else:
            result = self.set_axis([self._get_axis(axis).get_level_values(name)
                                    for name in self._get_axis(axis).names
                                    if name != 'weights'] + [weights],
                                   axis=axis)
            names = result._get_axis(axis).names[:-1] + ['weights']
            result._get_axis(axis).set_names(names, inplace=True)

        if inplace:
            self._update_inplace(result)
        else:
            return result.__finalize__(self, "set_weights")

=======

    def get_weights(self, axis=0):
        """Retrieve sample weights from an axis."""
        if self.isweighted(axis):
            return self._get_axis(axis).get_level_values('weights').to_numpy()
        else:
            return np.ones_like(self._get_axis(axis))

    def set_weights(self, weights, axis=0, inplace=False, level=None):
        """Set sample weights along an axis.

        Parameters
        ----------
        weights: 1d array-like
            The sample weights to put in an index.

        axis: int (0,1), optional
            Whether to put weights in an index or column.
            Default 0.

        inplace: bool, optional
            Whether to operate inplace, or return a new array.
            Default False.

        level: int
            Which level in the index to insert before.
            Defaults to inserting at back

        """
        if inplace:
            result = self
        else:
            result = self.copy()

        if weights is None:
            if result.isweighted(axis=axis):
                result = result.droplevel('weights', axis=axis)
        else:
            names = [n for n in result._get_axis(axis).names if n != 'weights']
            index = [result._get_axis(axis).get_level_values(n) for n in names]
            if level is None:
                if result.isweighted(axis):
                    level = result._get_axis(axis).names.index('weights')
                else:
                    level = len(index)
            index.insert(level, weights)
            names.insert(level, 'weights')

            index = MultiIndex.from_arrays(index, names=names)
            result.set_axis(index, axis=axis, inplace=True)

        if inplace:
            self._update_inplace(result)
        else:
            return result.__finalize__(self, "set_weights")

>>>>>>> bbe259ce
    def _rand(self, axis=0):
        """Random number for consistent compression."""
        seed = hash_pandas_object(self._get_axis(axis)).sum() % 2**32
        with temporary_seed(seed):
            return np.random.rand(self.shape[axis])

    def reset_index(self, level=None, drop=False, inplace=False,
                    *args, **kwargs):
        """Reset the index, retaining weights."""
        weights = self.get_weights()
        answer = super().reset_index(level=level, drop=drop,
                                     inplace=False, *args, **kwargs)
        answer.set_weights(weights, inplace=True)
        if inplace:
            self._update_inplace(answer)
        else:
            return answer.__finalize__(self, "reset_index")

    def std(self, *args, **kwargs):
        """Weighted standard deviation of the sampled distribution."""
        return np.sqrt(self.var(*args, **kwargs))

    def kurtosis(self, *args, **kwargs):
        """Weighted kurtosis of the sampled distribution."""
        return self.kurt(*args, **kwargs)

    def median(self, *args, **kwargs):
        """Weighted median of the sampled distribution."""
        return self.quantile(*args, **kwargs)

    def neff(self, axis=0):
        """Effective number of samples."""
        if self.isweighted(axis):
            return channel_capacity(self.get_weights(axis))
        else:
            return self.shape[axis]


class WeightedSeries(_WeightedObject, Series):
    """Weighted version of pandas.Series."""

    def mean(self, skipna=True):
        """Weighted mean of the sampled distribution."""
        null = self.isnull() & skipna
        return np.average(masked_array(self, null), weights=self.get_weights())

    def var(self, skipna=True):
        """Weighted variance of the sampled distribution."""
        null = self.isnull() & skipna
        mean = self.mean(skipna=skipna)
        if np.isnan(mean):
            return mean
        return np.average(masked_array((self-mean)**2, null),
                          weights=self.get_weights())

    def cov(self, other, skipna=True):
        """Weighted covariance with another Series."""
        null = (self.isnull() | other.isnull()) & skipna
        x = self.mean(skipna=skipna)
        y = other.mean(skipna=skipna)
        if np.isnan(x) or np.isnan(y):
            return np.nan
        return np.average(masked_array((self-x)*(other-y), null),
                          weights=self.get_weights())

    def corr(self, other, method="pearson", skipna=True):
        """Weighted pearson correlation with another Series."""
        norm = self.std(skipna=skipna)*other.std(skipna=skipna)
        return self.cov(other, skipna=skipna)/norm

    def kurt(self, skipna=True):
        """Weighted kurtosis of the sampled distribution."""
        null = self.isnull() & skipna
        mean = self.mean(skipna=skipna)
        std = self.std(skipna=skipna)
        if np.isnan(mean) or np.isnan(std):
            return np.nan
        return np.average(masked_array(((self-mean)/std)**4, null),
                          weights=self.get_weights())

    def skew(self, skipna=True):
        """Weighted skewness of the sampled distribution."""
        null = self.isnull() & skipna
        mean = self.mean(skipna=skipna)
        std = self.std(skipna=skipna)
        if np.isnan(mean) or np.isnan(std):
            return np.nan
        return np.average(masked_array(((self-mean)/std)**3, null),
                          weights=self.get_weights())

    def mad(self, skipna=True):
        """Weighted mean absolute deviation of the sampled distribution."""
        null = self.isnull() & skipna
        mean = self.mean(skipna=skipna)
        if np.isnan(mean):
            return np.nan
        return np.average(masked_array(abs(self-mean), null),
                          weights=self.get_weights())

    def sem(self, skipna=True):
        """Weighted standard error of the mean."""
        return np.sqrt(self.var(skipna=skipna)/self.neff())

    def quantile(self, q=0.5, numeric_only=True, interpolation='linear'):
        """Weighted quantile of the sampled distribution."""
        if not numeric_only:
            raise NotImplementedError("numeric_only kwarg not implemented")
        return quantile(self.to_numpy(), q, self.get_weights(), interpolation)

    def compress(self, nsamples=None):
        """Reduce the number of samples by discarding low-weights.

        Parameters
        ----------
        neff: int, optional
            effective number of samples after compression. If not supplied,
            then reduce to the channel capacity (theoretical optimum
            compression). If <=0, then compress so that all weights are unity.

        """
        i = compress_weights(self.get_weights(), self._rand(), nsamples)
        return self.repeat(i)

    def sample(self, *args, **kwargs):
        """Weighted sample."""
        return super().sample(weights=self.get_weights(), *args, **kwargs)

    @property
    def _constructor(self):
        return WeightedSeries

    @property
    def _constructor_expanddim(self):
        return WeightedDataFrame


class WeightedDataFrame(_WeightedObject, DataFrame):
    """Weighted version of pandas.DataFrame."""

    def mean(self, axis=0, skipna=True, *args, **kwargs):
        """Weighted mean of the sampled distribution."""
        if self.isweighted(axis):
            null = self.isnull() & skipna
            mean = np.average(masked_array(self, null),
                              weights=self.get_weights(axis), axis=axis)
            return WeightedSeries(mean, index=self._get_axis(1-axis))
        else:
            return super().mean(axis=axis, skipna=skipna, *args, **kwargs)

    def var(self, axis=0, skipna=True, *args, **kwargs):
        """Weighted variance of the sampled distribution."""
        if self.isweighted(axis):
            null = self.isnull() & skipna
            mean = self.mean(axis=axis, skipna=skipna)
            var = np.average(masked_array((self-mean)**2, null),
                             weights=self.get_weights(axis), axis=axis)
            return WeightedSeries(var, index=self._get_axis(1-axis))
        else:
            return super().var(axis=axis, skipna=skipna, *args, **kwargs)

    def cov(self, skipna=True, *args, **kwargs):
        """Weighted covariance of the sampled distribution."""
        if self.isweighted():
            null = self.isnull() & skipna
            mean = self.mean(skipna=skipna)
            x = masked_array(self - mean, null)
            cov = np.ma.dot(self.get_weights()*x.T, x) \
                / self.get_weights().sum().T
            return WeightedDataFrame(cov, index=self.columns,
                                     columns=self.columns)
        else:
            return super().cov(*args, **kwargs)

    def corr(self, method="pearson", skipna=True, *args, **kwargs):
        """Weighted pearson correlation matrix of the sampled distribution."""
        if self.isweighted():
            cov = self.cov()
            diag = np.sqrt(np.diag(cov))
            return cov.divide(diag, axis=1).divide(diag, axis=0)
        else:
            return super().corr(*args, **kwargs)

    def corrwith(self, other, axis=0, drop=False, method="pearson",
                 *args, **kwargs):
        """Pairwise weighted pearson correlation."""
        if self.isweighted(axis):
            if isinstance(other, Series):
                answer = self.apply(lambda x: other.corr(x, method=method),
                                    axis=axis)
                return WeightedSeries(answer)

            left, right = self.align(other, join="inner", copy=False)
            weights = self.get_weights(axis)

            if axis == 1:
                left = left.T
                right = right.T

            # mask missing values
            left = left + right * 0
            right = right + left * 0

            # demeaned data
            ldem = left - left.mean()
            rdem = right - right.mean()

            num = (ldem * rdem * weights[:, None]).sum()
            dom = weights.sum() * left.std() * right.std()

            correl = num / dom

            if not drop:
                # Find non-matching labels along the given axis
                result_index = self._get_axis(1-axis).union(
                    other._get_axis(1-axis))
                idx_diff = result_index.difference(correl.index)

                if len(idx_diff) > 0:
                    correl = concat([correl, Series([np.nan] * len(idx_diff),
                                                    index=idx_diff)])

            return WeightedSeries(correl)
        else:
            return super().corrwith(other, drop=drop, axis=axis, method=method,
                                    *args, **kwargs)

    def kurt(self, axis=0, skipna=True, *args, **kwargs):
        """Weighted kurtosis of the sampled distribution."""
        if self.isweighted(axis):
            null = self.isnull() & skipna
            mean = self.mean(axis=axis, skipna=skipna)
            std = self.std(axis=axis, skipna=skipna)
            kurt = np.average(masked_array(((self-mean)/std)**4, null),
                              weights=self.get_weights(axis), axis=axis)
            return WeightedSeries(kurt, index=self._get_axis(1-axis))
        else:
            return super().kurt(axis=axis, skipna=skipna, *args, **kwargs)

    def skew(self, axis=0, skipna=True, *args, **kwargs):
        """Weighted skewness of the sampled distribution."""
        if self.isweighted(axis):
            null = self.isnull() & skipna
            mean = self.mean(axis=axis, skipna=skipna)
            std = self.std(axis=axis, skipna=skipna)
            skew = np.average(masked_array(((self-mean)/std)**3, null),
                              weights=self.get_weights(axis), axis=axis)
            return WeightedSeries(skew, index=self._get_axis(1-axis))
        else:
            return super().skew(axis=axis, skipna=skipna, *args, **kwargs)

    def mad(self, axis=0, skipna=True, *args, **kwargs):
        """Weighted mean absolute deviation of the sampled distribution."""
        if self.isweighted(axis):
            null = self.isnull() & skipna
            mean = self.mean(axis=axis, skipna=skipna)
            mad = np.average(masked_array(abs(self-mean), null),
                             weights=self.get_weights(axis), axis=axis)
            return WeightedSeries(mad, index=self._get_axis(1-axis))
        else:
            return super().var(axis=axis, skipna=skipna, *args, **kwargs)

    def sem(self, axis=0, skipna=True):
        """Weighted standard error of the mean."""
        n = self.neff(axis)
        return np.sqrt(self.var(axis=axis, skipna=skipna)/n)

    def quantile(self, q=0.5, axis=0, numeric_only=True,
                 interpolation='linear'):
        """Weighted quantile of the sampled distribution."""
        if not numeric_only:
            raise NotImplementedError("numeric_only kwarg not implemented")
        if self.isweighted(axis):
            data = np.array([c.quantile(q, interpolation=interpolation,
                                        numeric_only=numeric_only)
                             for _, c in self.iteritems()])
            if np.isscalar(q):
                return WeightedSeries(data, index=self._get_axis(1-axis))
            else:
                return WeightedDataFrame(data.T, index=q,
                                         columns=self._get_axis(1-axis))
        else:
            return super().quantile(q=q, axis=axis, numeric_only=numeric_only,
                                    interpolation=interpolation)

    def compress(self, nsamples=None, axis=0):
        """Reduce the number of samples by discarding low-weights.

        Parameters
        ----------
        neff: int, optional
            effective number of samples after compression. If not supplied,
            then reduce to the channel capacity (theoretical optimum
            compression). If <=0, then compress so that all weights are unity.

        """
        if self.isweighted(axis):
            i = compress_weights(self.get_weights(axis), self._rand(axis),
                                 nsamples)
            data = np.repeat(self.to_numpy(), i, axis=axis)
            i = self._get_axis(axis).repeat(i).droplevel('weights')
            df = WeightedDataFrame(data=data)
            df.set_axis(i, axis=axis, inplace=True)
            df.set_axis(self._get_axis(1-axis), axis=1-axis, inplace=True)
            return df
        else:
            return self

    def sample(self, *args, **kwargs):
        """Weighted sample."""
        sig = signature(DataFrame.sample)
        axis = sig.bind(self, *args, **kwargs).arguments.get('axis', 0)
        if self.isweighted(axis):
            return super().sample(weights=self.get_weights(axis),
                                  *args, **kwargs)
        else:
            return super().sample(*args, **kwargs)

    @property
    def _constructor_sliced(self):
        return WeightedSeries

    @property
    def _constructor(self):
        return WeightedDataFrame<|MERGE_RESOLUTION|>--- conflicted
+++ resolved
@@ -2,11 +2,7 @@
 
 from inspect import signature
 import numpy as np
-<<<<<<< HEAD
-from pandas import Series, DataFrame, concat
-=======
 from pandas import Series, DataFrame, concat, MultiIndex
->>>>>>> bbe259ce
 from pandas.util import hash_pandas_object
 from numpy.ma import masked_array
 from anesthetic.utils import (compress_weights, channel_capacity, quantile,
@@ -25,38 +21,6 @@
     def isweighted(self, axis=0):
         """Determine if weights are actually present."""
         return 'weights' in self._get_axis(axis).names
-<<<<<<< HEAD
-
-    def get_weights(self, axis=0):
-        """Retrieve sample weights from an axis."""
-        if self.isweighted(axis):
-            return self._get_axis(axis).get_level_values('weights').to_numpy()
-        else:
-            return np.ones_like(self._get_axis(axis))
-
-    def set_weights(self, weights, axis=0, inplace=False):
-        """Set sample weights along an axis."""
-        if weights is None:
-            if self.isweighted(axis=axis):
-                result = self.droplevel('weights', axis=axis)
-            elif inplace:
-                result = self
-            else:
-                result = self.copy()
-        else:
-            result = self.set_axis([self._get_axis(axis).get_level_values(name)
-                                    for name in self._get_axis(axis).names
-                                    if name != 'weights'] + [weights],
-                                   axis=axis)
-            names = result._get_axis(axis).names[:-1] + ['weights']
-            result._get_axis(axis).set_names(names, inplace=True)
-
-        if inplace:
-            self._update_inplace(result)
-        else:
-            return result.__finalize__(self, "set_weights")
-
-=======
 
     def get_weights(self, axis=0):
         """Retrieve sample weights from an axis."""
@@ -113,7 +77,6 @@
         else:
             return result.__finalize__(self, "set_weights")
 
->>>>>>> bbe259ce
     def _rand(self, axis=0):
         """Random number for consistent compression."""
         seed = hash_pandas_object(self._get_axis(axis)).sum() % 2**32
