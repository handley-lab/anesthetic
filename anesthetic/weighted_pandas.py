--- conflicted
+++ resolved
@@ -347,28 +347,18 @@
         n = self.neff(axis)
         return np.sqrt(self.var(axis=axis, skipna=skipna)/n)
 
-<<<<<<< HEAD
-    def quantile(self, q=0.5, axis=0, numeric_only=True,
-                 interpolation='linear', method='single'):
-=======
     def quantile(self, q=0.5, axis=0, numeric_only=None,
                  interpolation='linear', method=None):
->>>>>>> 016b37f7
         """Weighted quantile of the sampled distribution."""
         if self.isweighted(axis):
-<<<<<<< HEAD
-            data = np.array([c.quantile(q, interpolation=interpolation,
-                                        numeric_only=numeric_only)
-                             for _, c in self.items()])
-=======
             if numeric_only is not None or method is not None:
                 raise NotImplementedError(
-                    "`numeric_only` kwarg not implemented for "
+                    "`numeric_only` and `method` kwargs not implemented for "
                     "`WeightedSeries` and `WeightedDataFrame`."
                 )
-            data = np.array([c.quantile(q, interpolation=interpolation)
-                             for _, c in self.iteritems()])
->>>>>>> 016b37f7
+            data = np.array([c.quantile(q, interpolation=interpolation, 
+                                        numeric_only=True, method='single')
+                             for _, c in self.items()])
             if np.isscalar(q):
                 return self._constructor_sliced(data,
                                                 index=self._get_axis(1-axis))
