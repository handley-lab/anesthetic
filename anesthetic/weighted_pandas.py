"""Pandas DataFrame and Series with weighted samples."""

import numpy as np
import pandas
from numpy.ma import masked_array
from anesthetic.utils import (compress_weights, channel_capacity, quantile,
                              temporary_seed)


class _WeightedObject(object):
    """Common methods for WeightedSeries and WeightedDataFrame."""

    def __init__(self, *args, **kwargs):
        weights = kwargs.pop('weights', None)
        super().__init__(*args, **kwargs)
        self.weights = weights

    @property
    def weights(self):
        """Sample weights."""
        if self.index.nlevels == 1:
            return np.ones_like(self.index)
        else:
            return self.index.get_level_values('weights').to_numpy()

    @weights.setter
    def weights(self, weights):
        if weights is not None:
            self.index = [self.index.get_level_values(0), weights]
            self.index.set_names(['#', 'weights'], inplace=True)

    @property
    def _rand(self):
        """Random number for consistent compression."""
        seed = pandas.util.hash_pandas_object(self.index).sum() % 2**32
        with temporary_seed(seed):
            return np.random.rand(len(self))

    def std(self, *args, **kwargs):
        """Weighted standard deviation of the sampled distribution."""
        return np.sqrt(self.var(*args, **kwargs))

    def median(self):
        """Weighted median of the sampled distribution."""
        return self.quantile()

    def hist(self, *args, **kwargs):
        """Weighted histogram of the sampled distribution."""
        return super().hist(weights=self.weights, *args, **kwargs)

    def neff(self):
        """Effective number of samples."""
        return channel_capacity(self.weights)


class WeightedSeries(_WeightedObject, pandas.Series):
    """Weighted version of pandas.Series."""

<<<<<<< HEAD
    def mean(self):
=======
    def __init__(self, *args, **kwargs):
        weights = kwargs.pop('weights', None)
        super(WeightedSeries, self).__init__(*args, **kwargs)
        self.weights = weights

    def mean(self, skipna=True):
>>>>>>> 7281743c
        """Weighted mean of the sampled distribution."""
        null = self.isnull() & skipna
        return np.average(masked_array(self, null), weights=self.weights)

    def var(self, skipna=True):
        """Weighted variance of the sampled distribution."""
        null = self.isnull() & skipna
        mean = self.mean(skipna=skipna)
        if np.isnan(mean):
            return mean
        return np.average((masked_array(self, null)-mean)**2,
                          weights=self.weights)

    def quantile(self, q=0.5):
        """Weighted quantile of the sampled distribution."""
        return quantile(self.values, q, self.weights)

    def compress(self, nsamples=None):
        """Reduce the number of samples by discarding low-weights.

        Parameters
        ----------
        neff: int, optional
            effective number of samples after compression. If not supplied,
            then reduce to the channel capacity (theoretical optimum
            compression). If <=0, then compress so that all weights are unity.

        """
        i = compress_weights(self.weights, self._rand, nsamples)
        return self.repeat(i)

    @property
    def _constructor(self):
        return WeightedSeries

    @property
    def _constructor_expanddim(self):
        return WeightedDataFrame


class WeightedDataFrame(_WeightedObject, pandas.DataFrame):
    """Weighted version of pandas.DataFrame."""

<<<<<<< HEAD
    def mean(self):
=======
    def __init__(self, *args, **kwargs):
        weights = kwargs.pop('weights', None)
        super(WeightedDataFrame, self).__init__(*args, **kwargs)
        self.weights = weights

    def mean(self, axis=0, skipna=True):
>>>>>>> 7281743c
        """Weighted mean of the sampled distribution."""
        if axis == 0:
            null = self.isnull() & skipna
            mean = np.average(masked_array(self, null),
                              weights=self.weights, axis=0)
            return pandas.Series(mean, index=self.columns)
        else:
            return super().mean(axis=axis, skipna=skipna)

    def var(self, axis=0, skipna=True):
        """Weighted variance of the sampled distribution."""
        if axis == 0:
            null = self.isnull() & skipna
            mean = self.mean(skipna=skipna).values
            var = np.average((masked_array(self, null)-mean)**2,
                             weights=self.weights, axis=0)
            return pandas.Series(var, index=self.columns)
        else:
            return super().var(axis=axis, skipna=skipna)

    def cov(self, skipna=True):
        """Weighted covariance of the sampled distribution."""
        null = self.isnull() & skipna
        mean = self.mean(skipna=skipna).values
        x = masked_array(self - mean, null)
        cov = np.ma.dot(self.weights * x.T, x) / self.weights.sum().T
        return pandas.DataFrame(cov, index=self.columns, columns=self.columns)

    def quantile(self, q=0.5, axis=0):
        """Weighted quantile of the sampled distribution."""
        if axis == 0:
            data = np.array([c.quantile(q) for _, c in self.iteritems()])
            if np.isscalar(q):
                return pandas.Series(data, index=self.columns)
            else:
                return pandas.DataFrame(data.T, columns=self.columns, index=q)
        else:
            return super().quantile(q=q, axis=axis)

    def compress(self, nsamples=None):
        """Reduce the number of samples by discarding low-weights.

        Parameters
        ----------
        neff: int, optional
            effective number of samples after compression. If not supplied,
            then reduce to the channel capacity (theoretical optimum
            compression). If <=0, then compress so that all weights are unity.

        """
        i = compress_weights(self.weights, self._rand, nsamples)
        data = np.repeat(self.values, i, axis=0)
        index = self.index.repeat(i)
        df = pandas.DataFrame(data=data, index=index, columns=self.columns)
        df.index = df.index.get_level_values('#')
        return df

    @property
    def _constructor_sliced(self):
        return WeightedSeries

    @property
    def _constructor(self):
        return WeightedDataFrame<|MERGE_RESOLUTION|>--- conflicted
+++ resolved
@@ -56,16 +56,7 @@
 class WeightedSeries(_WeightedObject, pandas.Series):
     """Weighted version of pandas.Series."""
 
-<<<<<<< HEAD
-    def mean(self):
-=======
-    def __init__(self, *args, **kwargs):
-        weights = kwargs.pop('weights', None)
-        super(WeightedSeries, self).__init__(*args, **kwargs)
-        self.weights = weights
-
     def mean(self, skipna=True):
->>>>>>> 7281743c
         """Weighted mean of the sampled distribution."""
         null = self.isnull() & skipna
         return np.average(masked_array(self, null), weights=self.weights)
@@ -109,16 +100,7 @@
 class WeightedDataFrame(_WeightedObject, pandas.DataFrame):
     """Weighted version of pandas.DataFrame."""
 
-<<<<<<< HEAD
-    def mean(self):
-=======
-    def __init__(self, *args, **kwargs):
-        weights = kwargs.pop('weights', None)
-        super(WeightedDataFrame, self).__init__(*args, **kwargs)
-        self.weights = weights
-
     def mean(self, axis=0, skipna=True):
->>>>>>> 7281743c
         """Weighted mean of the sampled distribution."""
         if axis == 0:
             null = self.isnull() & skipna
