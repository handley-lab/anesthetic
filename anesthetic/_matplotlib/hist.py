from pandas.plotting._matplotlib.hist import (HistPlot as _HistPlot,
                                              KdePlot as _KdePlot)
import pandas.plotting._matplotlib.hist
import numpy as np
from pandas.core.dtypes.missing import (
    isna,
    remove_na_arraylike,
)
<<<<<<< HEAD
from pandas.plotting._matplotlib.core import MPLPlot, PlanePlot
from typing import Literal

from anesthetic.plot import kde_contour_plot_2d, hist_plot_2d
=======
from pandas.plotting._matplotlib.core import MPLPlot
from anesthetic._matplotlib.core import _WeightedMPLPlot, _get_weights
>>>>>>> bbf3d487


class HistPlot(_WeightedMPLPlot, _HistPlot):
    # noqa: disable=D101
    def _calculate_bins(self, data):
        nd_values = data._convert(datetime=True)._get_numeric_data()
        values = np.ravel(nd_values)
        weights = self.kwds.get("weights", None)
        if weights is not None:
            try:
                weights = np.broadcast_to(weights[:, None], nd_values.shape)
            except ValueError:
                print(nd_values.shape, weights.shape)
                pass
            weights = np.ravel(weights)
            weights = weights[~isna(values)]

        values = values[~isna(values)]

        hist, bins = np.histogram(
            values, bins=self.bins, range=self.kwds.get("range", None),
            weights=weights
        )
        return bins


class KdePlot(HistPlot, _KdePlot):
    # noqa: disable=D101
    @classmethod
    def _plot(
        cls,
        ax,
        y,
        style=None,
        bw_method=None,
        ind=None,
        column_num=None,
        stacking_id=None,
        **kwds,
    ):
        from scipy.stats import gaussian_kde
        weights = kwds.pop("weights", None)

        y = remove_na_arraylike(y)
        gkde = gaussian_kde(y, bw_method=bw_method, weights=weights)

        y = gkde.evaluate(ind)
        lines = MPLPlot._plot(ax, ind, y, style=style, **kwds)
        return lines


class Kde2dPlot(PlanePlot):
    @property
    def _kind(self) -> Literal["kde2d"]:
        return "kde2d"

    def _make_plot(self):
        if isinstance(self.data, _WeightedObject):
            self.kwds['weights'] = self.data.weights

        ans = kde_contour_plot_2d(
            self.axes[0],
            self.data[x].values,
            self.data[y].values,
            **self.kwds,
        )

        return ans


class Hist2dPlot(PlanePlot):
    @property
    def _kind(self) -> Literal["hist2d"]:
        return "hist2d"

    def _make_plot(self):
        if isinstance(self.data, _WeightedObject):
            self.kwds['weights'] = self.data.weights

        return hist_plot_2d(
            self.axes[0],
            self.data[x].values,
            self.data[y].values,
            **self.kwds,
        )



def hist_frame(data, *args, **kwds):
    # noqa: disable=D103
    _get_weights(kwds, data)
    return pandas.plotting._matplotlib.hist_frame(data, *args, **kwds)


def hist_series(data, *args, **kwds):
    # noqa: disable=D103
    _get_weights(kwds, data)
    return pandas.plotting._matplotlib.hist_series(data, *args, **kwds)<|MERGE_RESOLUTION|>--- conflicted
+++ resolved
@@ -6,15 +6,10 @@
     isna,
     remove_na_arraylike,
 )
-<<<<<<< HEAD
 from pandas.plotting._matplotlib.core import MPLPlot, PlanePlot
 from typing import Literal
-
+from anesthetic._matplotlib.core import _WeightedMPLPlot, _get_weights
 from anesthetic.plot import kde_contour_plot_2d, hist_plot_2d
-=======
-from pandas.plotting._matplotlib.core import MPLPlot
-from anesthetic._matplotlib.core import _WeightedMPLPlot, _get_weights
->>>>>>> bbf3d487
 
 
 class HistPlot(_WeightedMPLPlot, _HistPlot):
@@ -66,34 +61,25 @@
         return lines
 
 
-class Kde2dPlot(PlanePlot):
+class Kde2dPlot(_WeightedMPLPlot, PlanePlot):
     @property
     def _kind(self) -> Literal["kde2d"]:
         return "kde2d"
 
     def _make_plot(self):
-        if isinstance(self.data, _WeightedObject):
-            self.kwds['weights'] = self.data.weights
-
-        ans = kde_contour_plot_2d(
+        return kde_contour_plot_2d(
             self.axes[0],
             self.data[x].values,
             self.data[y].values,
-            **self.kwds,
-        )
-
-        return ans
+            **self.kwds)
 
 
-class Hist2dPlot(PlanePlot):
+class Hist2dPlot(_WeightedMPLPlot, PlanePlot):
     @property
     def _kind(self) -> Literal["hist2d"]:
         return "hist2d"
 
     def _make_plot(self):
-        if isinstance(self.data, _WeightedObject):
-            self.kwds['weights'] = self.data.weights
-
         return hist_plot_2d(
             self.axes[0],
             self.data[x].values,
