--- conflicted
+++ resolved
@@ -121,27 +121,17 @@
 
         if do_1d_plot:
             xmin, xmax = self._limits(paramname_x)
-<<<<<<< HEAD
-            if plot_type == 'kde':
+            if plot_type == 'kde'or plot_type is None:
                 plot = sample_kde_plot_1d
             elif plot_type == 'fastkde':
                 plot = grid_kde_plot_1d
-=======
-            if plot_type == 'kde' or plot_type is None:
-                plot = plot_1d
->>>>>>> 395937cd
             elif plot_type == 'hist':
                 plot = hist_plot_1d
             else:
                 raise NotImplementedError("plot_type is '%s', but must be in "
-<<<<<<< HEAD
                                           "{'kde', 'fastkde', 'hist'}." %
                                           plot_type)
-            if paramname_x in self:
-=======
-                                          "{'kde', 'hist'}." % plot_type)
             if paramname_x in self and plot_type is not None:
->>>>>>> 395937cd
                 x = self[paramname_x].compress()
             else:
                 x = []
