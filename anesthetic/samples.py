--- conflicted
+++ resolved
@@ -149,13 +149,9 @@
             Pandas array of axes objects
 
         """
-<<<<<<< HEAD
+        self._set_automatic_limits()
+
         if not isinstance(axes, Series):
-=======
-        self._set_automatic_limits()
-
-        if not isinstance(axes, pandas.Series):
->>>>>>> 525b052a
             fig, axes = make_1d_axes(axes, tex=self.tex)
         else:
             fig = axes.bfill().to_numpy().flatten()[0].figure
