"""Main classes for the anesthetic module.

- ``Samples``
- ``MCMCSamples``
- ``NestedSamples``
"""
import numpy as np
import pandas
import copy
import warnings
from collections.abc import Sequence
from anesthetic.utils import (compute_nlive, compute_insertion_indexes,
                              is_int, logsumexp)
from anesthetic.gui.plot import RunPlotter
from anesthetic.weighted_pandas import WeightedDataFrame
from anesthetic.labelled_pandas import LabelledDataFrame
from pandas.core.accessor import CachedAccessor
from anesthetic.plot import make_1d_axes, make_2d_axes
import anesthetic.weighted_pandas
from anesthetic.plotting import PlotAccessor
anesthetic.weighted_pandas._WeightedObject.plot =\
    CachedAccessor("plot", PlotAccessor)


class Samples(WeightedDataFrame, LabelledDataFrame):
    """Storage and plotting tools for general samples.

    Extends the pandas.DataFrame by providing plotting methods and
    standardising sample storage.

    Example plotting commands include
        - ``samples.plot_1d(['paramA', 'paramB'])``
        - ``samples.plot_2d(['paramA', 'paramB'])``
        - ``samples.plot_2d([['paramA', 'paramB'], ['paramC', 'paramD']])``

    Parameters
    ----------
    data: np.array
        Coordinates of samples. shape = (nsamples, ndims).

    columns: list(str)
        reference names of parameters

    weights: np.array
        weights of samples.

    logL: np.array
        loglikelihoods of samples.

    labels: dict or array-like
        mapping from columns to plotting labels

    label: str
        Legend label

    logzero: float
        The threshold for `log(0)` values assigned to rejected sample points.
        Anything equal or below this value is set to `-np.inf`.
        default: -1e30

    """

    _metadata = WeightedDataFrame._metadata + LabelledDataFrame._metadata
    _metadata += ['label']

    def __init__(self, *args, **kwargs):
        logzero = kwargs.pop('logzero', -1e30)
        logL = kwargs.pop('logL', None)
        if logL is not None:
            logL = np.array(logL)
            logL = np.where(logL <= logzero, -np.inf, logL)
        self.label = kwargs.pop('label', None)

        labels = kwargs.pop('labels', None)
        super().__init__(*args, **kwargs)
        if labels is not None:
            if isinstance(labels, dict):
                labels = [labels.get(p, '') for p in self]
            self.set_labels(labels, axis=1, inplace=True)
            self._labels = (self._labels[0], 'labels')

        if logL is not None:
            self['logL'] = logL
            if self.islabelled(axis=1):
                self.set_label('logL', r'$\log\mathcal{L}$',
                               axis=1, inplace=True)

    @property
    def _constructor(self):
        return Samples

<<<<<<< HEAD
    def _reload_data(self):
        self.__init__(root=self.root)
        return self

    plot = CachedAccessor("plot", PlotAccessor)

=======
>>>>>>> 13c5624c
    def plot_1d(self, axes, *args, **kwargs):
        """Create an array of 1D plots.

        Parameters
        ----------
        axes: plotting axes
            Can be:
                - list(str) or str
                - pandas.Series(matplotlib.axes.Axes)
            If a pandas.Series is provided as an existing set of axes, then
            this is used for creating the plot. Otherwise a new set of axes are
            created using the list or lists of strings.

        kind: str, optional
            What kind of plots to produce. Alongside the usual pandas options
            {'hist', 'box', 'kde', 'density'}, anesthetic also provides
            {'hist_1d', 'kde_1d', 'fastkde_1d'}.
            Warning -- while the other pandas plotting options
            {'line', 'bar', 'barh', 'area', 'pie'} are also accessible, these
            can be hard to interpret/expensive for Samples, MCMCSamples, or
            NestedSamples.
            Default kde_1d

        Returns
        -------
        fig: matplotlib.figure.Figure
            New or original (if supplied) figure object

        axes: pandas.Series of matplotlib.axes.Axes
            Pandas array of axes objects

        """
        if not isinstance(axes, pandas.Series):
            fig, axes = make_1d_axes(axes, labels=self.get_labels_map(1))
        else:
            fig = axes.bfill().to_numpy().flatten()[0].figure

        kwargs['kind'] = kwargs.get('kind', 'kde_1d')
        kwargs['label'] = kwargs.get('label', self.label)

        for x, ax in axes.iteritems():
            if x in self and kwargs['kind'] is not None:
                xlabel = self.get_label(x, axis=1)
                self[x].plot(ax=ax, xlabel=xlabel,
                             *args, **kwargs)
                ax.set_xlabel(xlabel)
            else:
                ax.plot([], [])

        return fig, axes

    def plot_2d(self, axes, *args, **kwargs):
        """Create an array of 2D plots.

        To avoid interfering with y-axis sharing, one-dimensional plots are
        created on a separate axis, which is monkey-patched onto the argument
        ax as the attribute ax.twin.

        Parameters
        ----------
        axes: plotting axes
            Can be:
                - list(str) if the x and y axes are the same
                - [list(str),list(str)] if the x and y axes are different
                - pandas.DataFrame(matplotlib.axes.Axes)
            If a pandas.DataFrame is provided as an existing set of axes, then
            this is used for creating the plot. Otherwise, a new set of axes
            are created using the list or lists of strings.

        kind/kinds: dict, optional
            What kinds of plots to produce. Dictionary takes the keys
            'diagonal' for the 1D plots and 'lower' and 'upper' for the 2D
            plots. The options for 'diagonal' are:
                - 'kde_1d'
                - 'hist_1d'
                - 'fastkde_1d'
                - 'kde'
                - 'hist'
                - 'box'
                - 'kde'
                - 'density'
            The options for 'lower' and 'upper' are:
                - 'kde_2d'
                - 'hist_2d'
                - 'scatter_2d'
                - 'fastkde_2d'
                - 'kde'
                - 'scatter'
                - 'hexbin'
            There are also a set of shortcuts provided in
            Samples.plot_2d_default_kinds:
                - 'kde_1d': 1d kde plots down the diagonal
                - 'kde_2d': 2d kde plots in lower triangle
                - 'kde': 1d & 2d kde plots in lower & diagonal
            Feel free to add your own to this list!
            Default: {'diagonal': 'kde_1d',
                      'lower': 'kde_2d',
                      'upper':'scatter_2d'}

        diagonal_kwargs, lower_kwargs, upper_kwargs: dict, optional
            kwargs for the diagonal (1D)/lower or upper (2D) plots. This is
            useful when there is a conflict of kwargs for different kinds of
            plots.  Note that any kwargs directly passed to plot_2d will
            overwrite any kwarg with the same key passed to <sub>_kwargs.
            Default: {}

        Returns
        -------
        fig: matplotlib.figure.Figure
            New or original (if supplied) figure object

        axes: pandas.DataFrame of matplotlib.axes.Axes
            Pandas array of axes objects

        """
        kind = kwargs.pop('kind', 'default')
        kind = kwargs.pop('kinds', kind)
        if isinstance(kind, str) and kind in self.plot_2d_default_kinds:
            kind = self.plot_2d_default_kinds.get(kind)
        if (not isinstance(kind, dict) or
                not set(kind.keys()) <= {'lower', 'upper', 'diagonal'}):
            raise ValueError(f"{kind} is not a valid input. `kind`/`kinds` "
                             "must be a dict mapping "
                             "{'lower','diagonal','upper'} to an allowed plot "
                             "(see `help(NestedSamples.plot2d)`), or one of "
                             "the following string shortcuts: "
                             f"{list(self.plot_2d_default_kinds.keys())}")

        local_kwargs = {pos: kwargs.pop('%s_kwargs' % pos, {})
                        for pos in ['upper', 'lower', 'diagonal']}
        kwargs['label'] = kwargs.get('label', self.label)

        for pos in local_kwargs:
            local_kwargs[pos].update(kwargs)

        if not isinstance(axes, pandas.DataFrame):
            fig, axes = make_2d_axes(axes, labels=self.get_labels(1),
                                     upper=('upper' in kind),
                                     lower=('lower' in kind),
                                     diagonal=('diagonal' in kind))
        else:
            fig = axes.bfill().to_numpy().flatten()[0].figure

        for y, row in axes.iterrows():
            for x, ax in row.iteritems():
                if ax is not None:
                    pos = ax.position
                    lkwargs = local_kwargs.get(pos, {})
                    lkwargs['kind'] = kind.get(pos, None)
                    if x in self and y in self and lkwargs['kind'] is not None:
                        xlabel = self.get_label(x, axis=1)
                        ylabel = self.get_label(y, axis=1)
                        if x == y:
                            self[x].plot(ax=ax.twin, xlabel=xlabel,
                                         *args, **lkwargs)
                            ax.set_xlabel(xlabel)
                            ax.set_ylabel(ylabel)
                        else:
                            self.plot(x, y, ax=ax, xlabel=xlabel,
                                      ylabel=ylabel, *args, **lkwargs)
                            ax.set_xlabel(xlabel)
                            ax.set_ylabel(ylabel)
                    else:
                        if x == y:
                            ax.twin.plot([], [])
                        else:
                            ax.plot([], [])

        return fig, axes

    plot_2d_default_kinds = {
        'default': {'diagonal': 'kde_1d',
                    'lower': 'kde_2d',
                    'upper': 'scatter_2d'},
        'kde': {'diagonal': 'kde_1d', 'lower': 'kde_2d'},
        'kde_1d': {'diagonal': 'kde_1d'},
        'kde_2d': {'lower': 'kde_2d'},
        'hist': {'diagonal': 'hist_1d', 'lower': 'hist_2d'},
        'hist_1d': {'diagonal': 'hist_1d'},
        'hist_2d': {'lower': 'hist_2d'},
    }

    def importance_sample(self, logL_new, action='add', inplace=False):
        """Perform importance re-weighting on the log-likelihood.

        Parameters
        ----------
        logL_new: np.array
            New log-likelihood values. Should have the same shape as `logL`.

        action: str, optional
            Can be any of {'add', 'replace', 'mask'}.
                * add: Add the new `logL_new` to the current `logL`.
                * replace: Replace the current `logL` with the new `logL_new`.
                * mask: treat `logL_new` as a boolean mask and only keep the
                        corresponding (True) samples.
            default: 'add'

        inplace: bool, optional
            Indicates whether to modify the existing array, or return a new
            frame with importance sampling applied.
            default: False

        Returns
        -------
        samples: Samples/MCMCSamples/NestedSamples
            Importance re-weighted samples.
        """
        if inplace:
            samples = self
        else:
            samples = self.copy()

        if action == 'add':
            new_weights = samples.get_weights()
            new_weights *= np.exp(logL_new - logL_new.max())
            samples.set_weights(new_weights, inplace=True)
            samples.logL += logL_new
        elif action == 'replace':
            logL_new2 = logL_new - samples.logL
            new_weights = samples.get_weights()
            new_weights *= np.exp(logL_new2 - logL_new2.max())
            samples.set_weights(new_weights, inplace=True)
            samples.logL = logL_new
        elif action == 'mask':
            samples = samples[logL_new]
        else:
            raise NotImplementedError("`action` needs to be one of "
                                      "{'add', 'replace', 'mask'}, but '%s' "
                                      "was requested." % action)

        if inplace:
            self._update_inplace(samples)
        else:
            return samples.__finalize__(self, "importance_sample")


class MCMCSamples(Samples):
    """Storage and plotting tools for MCMC samples.

    Any new functionality specific to MCMC (e.g. convergence criteria etc)
    should be put here.

    Parameters
    ----------
    root: str, optional
        root for reading chains from file. Overrides all other arguments.

    data: np.array
        Coordinates of samples. shape = (nsamples, ndims).

    columns: array-like
        reference names of parameters

    weights: np.array
        weights of samples.

    logL: np.array
        loglikelihoods of samples.

    labels: dict or array-like
        mapping from columns to plotting labels

    label: str
        Legend label

    logzero: float
        The threshold for `log(0)` values assigned to rejected sample points.
        Anything equal or below this value is set to `-np.inf`.
        default: -1e30
    """

    _metadata = Samples._metadata + ['root']

    def __init__(self, *args, **kwargs):
        root = kwargs.pop('root', None)
<<<<<<< HEAD
        if root is not None:
            reader = SampleReader(root)
            if hasattr(reader, 'birth_file') or hasattr(reader, 'ev_file'):
                raise ValueError("The file root %s seems to point to a Nested "
                                 "Sampling chain. Please use NestedSamples "
                                 "instead which has the same features as "
                                 "Samples and more. MCMCSamples should be "
                                 "used for MCMC chains only." % root)
            burn_in = kwargs.pop('burn_in', None)
            weights, logL, samples = reader.samples(burn_in=burn_in)
            params, labels = reader.paramnames()
            columns = kwargs.pop('columns', params)
            kwargs['label'] = kwargs.get('label', os.path.basename(root))
            self.__init__(data=samples, columns=columns, weights=weights,
                          logL=logL, labels=labels, *args, **kwargs)
            self.root = root
        else:
            self.root = None
            super().__init__(*args, **kwargs)
=======
        super().__init__(*args, **kwargs)
        self.root = root
>>>>>>> 13c5624c

    @property
    def _constructor(self):
        return MCMCSamples


class NestedSamples(Samples):
    """Storage and plotting tools for Nested Sampling samples.

    We extend the Samples class with the additional methods:

    * ``self.live_points(logL)``
    * ``self.set_beta(beta)``
    * ``self.prior()``
    * ``self.posterior_points(beta)``
    * ``self.prior_points()``
    * ``self.ns_output()``
    * ``self.logZ()``
    * ``self.D()``
    * ``self.d()``
    * ``self.recompute()``
    * ``self.gui()``
    * ``self.importance_sample()``

    Parameters
    ----------
    root: str, optional
        root for reading chains from file. Overrides all other arguments.

    data: np.array
        Coordinates of samples. shape = (nsamples, ndims).

    columns: list(str)
        reference names of parameters

    logL: np.array
        loglikelihoods of samples.

    logL_birth: np.array or int
        birth loglikelihoods, or number of live points.

    labels: dict
        optional mapping from column names to plot labels

    label: str
        Legend label
        default: basename of root

    beta: float
        thermodynamic temperature
        default: 1.

    logzero: float
        The threshold for `log(0)` values assigned to rejected sample points.
        Anything equal or below this value is set to `-np.inf`.
        default: -1e30

    """

    _metadata = Samples._metadata + ['root', '_beta']

    def __init__(self, *args, **kwargs):
<<<<<<< HEAD
        root = kwargs.pop('root', None)
        if root is not None:
            reader = SampleReader(root)
            samples, logL, logL_birth = reader.samples()
            params, labels = reader.paramnames()
            columns = kwargs.pop('columns', params)
            kwargs['label'] = kwargs.get('label', os.path.basename(root))
            self.__init__(data=samples, columns=columns,
                          logL=logL, logL_birth=logL_birth,
                          labels=labels, *args, **kwargs)
            self.root = root
        else:
            self.root = None
            logzero = kwargs.pop('logzero', -1e30)
            self._beta = kwargs.pop('beta', 1.)
            logL_birth = kwargs.pop('logL_birth', None)
            if not isinstance(logL_birth, int) and logL_birth is not None:
                logL_birth = np.array(logL_birth)
                logL_birth = np.where(logL_birth <= logzero, -np.inf,
                                      logL_birth)

            super().__init__(logzero=logzero, *args, **kwargs)
            if logL_birth is not None:
                self.recompute(logL_birth, inplace=True)
=======
        self.root = kwargs.pop('root', None)
        logzero = kwargs.pop('logzero', -1e30)
        self._beta = kwargs.pop('beta', 1.)
        logL_birth = kwargs.pop('logL_birth', None)
        if not isinstance(logL_birth, int) and logL_birth is not None:
            logL_birth = np.array(logL_birth)
            logL_birth = np.where(logL_birth <= logzero, -np.inf,
                                  logL_birth)

        super().__init__(logzero=logzero, *args, **kwargs)
        if logL_birth is not None:
            self.recompute(logL_birth, inplace=True)
>>>>>>> 13c5624c

    @property
    def _constructor(self):
        return NestedSamples

    def _compute_insertion_indexes(self):
        logL = self.logL.to_numpy()
        logL_birth = self.logL_birth.to_numpy()
        self['insertion'] = compute_insertion_indexes(logL, logL_birth)

    @property
    def beta(self):
        """Thermodynamic inverse temperature."""
        return self._beta

    @beta.setter
    def beta(self, beta):
        self._beta = beta
        logw = self.dlogX() + np.where(self.logL == -np.inf, -np.inf,
                                       self.beta * self.logL)
        self.set_weights(np.exp(logw - logw.max()), inplace=True)

    def set_beta(self, beta, inplace=False):
        """Change the inverse temperature.

        Parameters
        ----------
        beta: float
            Temperature to set

        inplace: bool, optional
            Indicates whether to modify the existing array, or return a copy
            with the temperature changed. Default: False

        """
        if inplace:
            self.beta = beta
        else:
            data = self.copy()
            data.beta = beta
            return data

    def prior(self, inplace=False):
        """Re-weight samples at infinite temperature to get prior samples."""
        return self.set_beta(beta=0, inplace=inplace)

    def ns_output(self, nsamples=200):
        """Compute Bayesian global quantities.

        Using nested sampling we can compute the evidence (logZ),
        Kullback-Leibler divergence (D) and Bayesian model dimensionality (d).
        More precisely, we can infer these quantities via their probability
        distribution.

        Parameters
        ----------
        nsamples: int, optional
            number of samples to generate (Default: 100)

        Returns
        -------
        pandas.DataFrame
            Samples from the P(logZ, D, d) distribution

        """
        dlogX = self.dlogX(nsamples)
        samples = Samples()
        samples['logZ'] = self.logZ(dlogX)
        samples.set_label('logZ', r'$\log\mathcal{Z}$', axis=1, inplace=True)

        logw = dlogX.add(self.beta * self.logL, axis=0)
        logw -= samples.logZ
        S = (dlogX*0).add(self.beta * self.logL, axis=0) - samples.logZ

        samples['D'] = np.exp(logsumexp(logw, b=S, axis=0))
        samples.set_label('D', r'$\mathcal{D}$', axis=1, inplace=True)

        samples['d'] = np.exp(logsumexp(logw, b=(S-samples.D)**2, axis=0))*2
        samples.set_label('d', r'$d$', axis=1, inplace=True)

        samples.label = self.label
        return samples

    def logZ(self, nsamples=None):
        """Log-Evidence.

        - If nsamples is not supplied, return mean log evidence
        - If nsamples is integer, return nsamples from the distribution
        - If nsamples is array, use nsamples as volumes of evidence shells

        """
        dlogX = self.dlogX(nsamples)
        logw = dlogX.add(self.beta * self.logL, axis=0)
        return logsumexp(logw, axis=0)

    def D(self, nsamples=None):
        """Kullback-Leibler divergence.

        - If nsamples is not supplied, return mean KL divergence
        - If nsamples is integer, return nsamples from the distribution
        - If nsamples is array, use nsamples as volumes of evidence shells

        """
        dlogX = self.dlogX(nsamples)
        logZ = self.logZ(dlogX)
        logw = dlogX.add(self.beta * self.logL, axis=0) - logZ
        S = (dlogX*0).add(self.beta * self.logL, axis=0) - logZ
        return np.exp(logsumexp(logw, b=S, axis=0))

    def d(self, nsamples=None):
        """Bayesian model dimensionality.

        - If nsamples is not supplied, return mean BMD
        - If nsamples is integer, return nsamples from the distribution
        - If nsamples is array, use nsamples as volumes of evidence shells

        """
        dlogX = self.dlogX(nsamples)
        logZ = self.logZ(dlogX)
        D = self.D(dlogX)
        logw = dlogX.add(self.beta * self.logL, axis=0) - logZ
        S = (dlogX*0).add(self.beta * self.logL, axis=0) - logZ
        return np.exp(logsumexp(logw, b=(S-D)**2, axis=0))*2

    def live_points(self, logL=None):
        """Get the live points within logL.

        Parameters
        ----------
        logL: float or int, optional
            Loglikelihood or iteration number to return live points.
            If not provided, return the last set of active live points.

        Returns
        -------
        live_points: Samples
            Live points at either:
                - contour logL (if input is float)
                - ith iteration (if input is integer)
                - last set of live points if no argument provided
        """
        if logL is None:
            logL = self.logL_birth.max()
        else:
            try:
                logL = float(self.logL[logL])
            except KeyError:
                pass
        i = (self.logL >= logL) & (self.logL_birth < logL)
        return Samples(self[i]).set_weights(None)

    def posterior_points(self, beta=1):
        """Get equally weighted posterior points at temperature beta."""
        return self.set_beta(beta).compress(-1)

    def prior_points(self, params=None):
        """Get equally weighted prior points."""
        return self.posterior_points(beta=0)

    def gui(self, params=None):
        """Construct a graphical user interface for viewing samples."""
        return RunPlotter(self, params)

    def dlogX(self, nsamples=None):
        """Compute volume of shell of loglikelihood.

        Parameters
        ----------
        nsamples: int, optional
            Number of samples to generate. optional. If None, then compute the
            statistical average. If integer, generate samples from the
            distribution. (Default: None)

        """
        if np.ndim(nsamples) > 0:
            return nsamples
        elif nsamples is None:
            t = np.log(self.nlive/(self.nlive+1)).to_frame()
        else:
            r = np.log(np.random.rand(len(self), nsamples))
            t = pandas.DataFrame(r, self.index).divide(self.nlive, axis=0)

        logX = t.cumsum()
        logXp = logX.shift(1, fill_value=0)
        logXm = logX.shift(-1, fill_value=-np.inf)
        dlogX = logsumexp([logXp.to_numpy(), logXm.to_numpy()],
                          b=[np.ones_like(logXp), -np.ones_like(logXm)],
                          axis=0) - np.log(2)

        weights = self.get_weights()
        if nsamples is None:
            dlogX = np.squeeze(dlogX)
            return self._constructor_sliced(dlogX, self.index, weights=weights)
        else:
            return self._constructor(dlogX, self.index, weights=weights)

    def importance_sample(self, logL_new, action='add', inplace=False):
        """Perform importance re-weighting on the log-likelihood.

        Parameters
        ----------
        logL_new: np.array
            New log-likelihood values. Should have the same shape as `logL`.

        action: str, optional
            Can be any of {'add', 'replace', 'mask'}.
                * add: Add the new `logL_new` to the current `logL`.
                * replace: Replace the current `logL` with the new `logL_new`.
                * mask: treat `logL_new` as a boolean mask and only keep the
                        corresponding (True) samples.
            default: 'add'

        inplace: bool, optional
            Indicates whether to modify the existing array, or return a new
            frame with importance sampling applied.
            default: False

        Returns
        -------
        samples: NestedSamples
            Importance re-weighted samples.
        """
        samples = super().importance_sample(logL_new, action=action)
        samples = samples[samples.logL > samples.logL_birth].recompute()
        if inplace:
            self._update_inplace(samples)
        else:
            return samples.__finalize__(self, "importance_sample")

    def recompute(self, logL_birth=None, inplace=False):
        """Re-calculate the nested sampling contours and live points.

        Parameters
        ----------
        logL_birth: array-like or int, optional
            array-like: the birth contours.
            int: the number of live points.
            default: use the existing birth contours to compute nlive

        inplace: bool, optional
            Indicates whether to modify the existing array, or return a new
            frame with contours resorted and nlive recomputed
            default: False
        """
        if inplace:
            samples = self
        else:
            samples = self.copy()

        nlive_label = r'$n_\mathrm{live}$'
        if is_int(logL_birth):
            nlive = logL_birth
            samples.sort_values('logL', inplace=True)
            samples.reset_index(drop=True, inplace=True)
            samples[('nlive', nlive_label)] = nlive
            descending = np.arange(nlive, 0, -1)
            samples.loc[len(samples)-nlive:, 'nlive'] = descending
        else:
            if logL_birth is not None:
                label = r'$\log\mathcal{L}_\mathrm{birth}$'
                samples['logL_birth'] = logL_birth
                if self.islabelled(axis=1):
                    samples.set_label('logL_birth', label,
                                      axis=1, inplace=True)

            if 'logL_birth' not in samples:
                raise RuntimeError("Cannot recompute run without "
                                   "birth contours logL_birth.")

            invalid = samples.logL <= samples.logL_birth
            n_bad = invalid.sum()
            n_equal = (samples.logL == samples.logL_birth).sum()
            if n_bad:
                warnings.warn("%i out of %i samples have logL <= logL_birth,"
                              "\n%i of which have logL == logL_birth."
                              "\nThis may just indicate numerical rounding "
                              "errors at the peak of the likelihood, but "
                              "further investigation of the chains files is "
                              "recommended."
                              "\nDropping the invalid samples." %
                              (n_bad, len(samples), n_equal),
                              RuntimeWarning)
                samples = samples[~invalid].reset_index(drop=True)

            samples.sort_values('logL', inplace=True)
            samples.reset_index(drop=True, inplace=True)
            nlive = compute_nlive(samples.logL, samples.logL_birth)
            samples['nlive'] = nlive
            if self.islabelled(axis=1):
                samples.set_label('nlive', nlive_label,
                                  axis=1, inplace=True)

        samples.beta = samples._beta

        if np.any(pandas.isna(samples.logL)):
            warnings.warn("NaN encountered in logL. If this is unexpected, you"
                          " should investigate why your likelihood is throwing"
                          " NaNs. Dropping these samples at prior level",
                          RuntimeWarning)
            samples = samples[samples.logL.notna()].recompute()

        if inplace:
            self._update_inplace(samples)
        else:
            return samples.__finalize__(self, "recompute")


def merge_nested_samples(runs):
    """Merge one or more nested sampling runs.

    Parameters
    ----------
    runs: list(NestedSamples)
        List or array-like of one or more nested sampling runs.
        If only a single run is provided, this recalculates the live points and
        as such can be used for masked runs.

    Returns
    -------
    samples: NestedSamples
        Merged run.
    """
    merge = pandas.concat(runs, ignore_index=True)
    return merge.recompute()


def merge_samples_weighted(samples, weights=None, label=None):
    r"""Merge sets of samples with weights.

    Combine two (or more) samples so the new PDF is
    P(x|new) = weight_A P(x|A) + weight_B P(x|B).
    The number of samples and internal weights do not affect the result.

    Parameters
    ----------
    samples: list(NestedSamples) or list(MCMCSamples)
        List or array-like of one or more MCMC or nested sampling runs.

    weights: list(double) or None
        Weight for each run in samples (normalized internally).
        Can be omitted if samples are NestedSamples,
        then exp(logZ) is used as weight.

    label: str or None
        Label for the new samples. Default: None

    Returns
    -------
    new_samples: Samples
        Merged (weighted) run.
    """
    if not (isinstance(samples, Sequence) or
            isinstance(samples, pandas.Series)):
        raise TypeError("samples must be a list of samples "
                        "(Sequence or pandas.Series)")

    mcmc_samples = copy.deepcopy([Samples(s) for s in samples])
    if weights is None:
        try:
            logZs = np.array(copy.deepcopy([s.logZ() for s in samples]))
        except AttributeError:
            raise ValueError("If samples includes MCMCSamples "
                             "then weights must be given.")
        # Subtract logsumexp to avoid numerical issues (similar to max(logZs))
        logZs -= logsumexp(logZs)
        weights = np.exp(logZs)
    else:
        if len(weights) != len(samples):
            raise ValueError("samples and weights must have the same length,"
                             "each weight is for a whole sample. Currently",
                             len(samples), len(weights))

    new_samples = []
    for s, w in zip(mcmc_samples, weights):
        # Normalize the given weights
        new_weights = s.get_weights() / s.get_weights().sum()
        new_weights *= w/np.sum(weights)
        s = Samples(s, weights=new_weights)
        new_samples.append(s)

    new_samples = pandas.concat(new_samples)

    new_weights = new_samples.get_weights()
    new_weights /= new_weights.max()
    new_samples.set_weights(new_weights, inplace=True)

    new_samples.label = label

    return new_samples<|MERGE_RESOLUTION|>--- conflicted
+++ resolved
@@ -89,15 +89,8 @@
     def _constructor(self):
         return Samples
 
-<<<<<<< HEAD
-    def _reload_data(self):
-        self.__init__(root=self.root)
-        return self
-
     plot = CachedAccessor("plot", PlotAccessor)
 
-=======
->>>>>>> 13c5624c
     def plot_1d(self, axes, *args, **kwargs):
         """Create an array of 1D plots.
 
@@ -374,30 +367,8 @@
 
     def __init__(self, *args, **kwargs):
         root = kwargs.pop('root', None)
-<<<<<<< HEAD
-        if root is not None:
-            reader = SampleReader(root)
-            if hasattr(reader, 'birth_file') or hasattr(reader, 'ev_file'):
-                raise ValueError("The file root %s seems to point to a Nested "
-                                 "Sampling chain. Please use NestedSamples "
-                                 "instead which has the same features as "
-                                 "Samples and more. MCMCSamples should be "
-                                 "used for MCMC chains only." % root)
-            burn_in = kwargs.pop('burn_in', None)
-            weights, logL, samples = reader.samples(burn_in=burn_in)
-            params, labels = reader.paramnames()
-            columns = kwargs.pop('columns', params)
-            kwargs['label'] = kwargs.get('label', os.path.basename(root))
-            self.__init__(data=samples, columns=columns, weights=weights,
-                          logL=logL, labels=labels, *args, **kwargs)
-            self.root = root
-        else:
-            self.root = None
-            super().__init__(*args, **kwargs)
-=======
         super().__init__(*args, **kwargs)
         self.root = root
->>>>>>> 13c5624c
 
     @property
     def _constructor(self):
@@ -460,32 +431,6 @@
     _metadata = Samples._metadata + ['root', '_beta']
 
     def __init__(self, *args, **kwargs):
-<<<<<<< HEAD
-        root = kwargs.pop('root', None)
-        if root is not None:
-            reader = SampleReader(root)
-            samples, logL, logL_birth = reader.samples()
-            params, labels = reader.paramnames()
-            columns = kwargs.pop('columns', params)
-            kwargs['label'] = kwargs.get('label', os.path.basename(root))
-            self.__init__(data=samples, columns=columns,
-                          logL=logL, logL_birth=logL_birth,
-                          labels=labels, *args, **kwargs)
-            self.root = root
-        else:
-            self.root = None
-            logzero = kwargs.pop('logzero', -1e30)
-            self._beta = kwargs.pop('beta', 1.)
-            logL_birth = kwargs.pop('logL_birth', None)
-            if not isinstance(logL_birth, int) and logL_birth is not None:
-                logL_birth = np.array(logL_birth)
-                logL_birth = np.where(logL_birth <= logzero, -np.inf,
-                                      logL_birth)
-
-            super().__init__(logzero=logzero, *args, **kwargs)
-            if logL_birth is not None:
-                self.recompute(logL_birth, inplace=True)
-=======
         self.root = kwargs.pop('root', None)
         logzero = kwargs.pop('logzero', -1e30)
         self._beta = kwargs.pop('beta', 1.)
@@ -498,7 +443,6 @@
         super().__init__(logzero=logzero, *args, **kwargs)
         if logL_birth is not None:
             self.recompute(logL_birth, inplace=True)
->>>>>>> 13c5624c
 
     @property
     def _constructor(self):
