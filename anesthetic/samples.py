--- conflicted
+++ resolved
@@ -851,24 +851,15 @@
                              "each weight is for a whole sample. Currently",
                              len(samples), len(weights))
 
-<<<<<<< HEAD
     new_samples = []
     for s, w in zip(mcmc_samples, weights):
         # Normalize the given weights
         new_weights = s.weights / s.weights.sum() * w/np.sum(weights)
-        s = MCMCSamples(s, weights=new_weights)
+        s = Samples(s, weights=new_weights)
         new_samples.append(s)
         new_samples[0]
 
     new_samples = pandas.concat(new_samples)
-=======
-    new_samples = Samples()
-    for s, w in zip(mcmc_samples, weights):
-        # Normalize the given weights
-        new_weights = s.weights / s.weights.sum() * w/np.sum(weights)
-        s = Samples(s, weights=new_weights)
-        new_samples = new_samples.append(s)
->>>>>>> 237b7246
 
     new_samples.weights /= new_samples.weights.max()
 
