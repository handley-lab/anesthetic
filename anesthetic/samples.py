"""Main classes for the anesthetic module.

- ``Samples``
- ``MCMCSamples``
- ``NestedSamples``
"""
import os
import numpy as np
import pandas
import copy
import warnings
from collections.abc import Sequence
from anesthetic.read.samplereader import SampleReader
from anesthetic.utils import (compute_nlive, compute_insertion_indexes,
                              is_int, logsumexp, modify_inplace)
from anesthetic.gui.plot import RunPlotter
from anesthetic.weighted_pandas import WeightedDataFrame, WeightedSeries
from pandas.core.accessor import CachedAccessor
from anesthetic.plot import make_1d_axes, make_2d_axes
import anesthetic.weighted_pandas
from anesthetic.plotting import PlotAccessor
<<<<<<< HEAD
=======

anesthetic.weighted_pandas._WeightedObject.plot =\
    CachedAccessor("plot", PlotAccessor)
>>>>>>> 525b052a

anesthetic.weighted_pandas._WeightedObject.plot =\
    CachedAccessor("plot", PlotAccessor)


class Samples(WeightedDataFrame):
    """Storage and plotting tools for general samples.

    Extends the pandas.DataFrame by providing plotting methods and
    standardising sample storage.

    Example plotting commands include
        - ``samples.plot_1d(['paramA', 'paramB'])``
        - ``samples.plot_2d(['paramA', 'paramB'])``
        - ``samples.plot_2d([['paramA', 'paramB'], ['paramC', 'paramD']])``

    Parameters
    ----------
    data: np.array
        Coordinates of samples. shape = (nsamples, ndims).

    columns: list(str)
        reference names of parameters

    weights: np.array
        weights of samples.

    logL: np.array
        loglikelihoods of samples.

    tex: dict
        mapping from columns to tex labels for plotting

    limits: dict
        mapping from columns to prior limits

    label: str
        Legend label

    logzero: float
        The threshold for `log(0)` values assigned to rejected sample points.
        Anything equal or below this value is set to `-np.inf`.
        default: -1e30

    """

    _metadata = WeightedDataFrame._metadata + ['tex', 'limits', 'label']

    def __init__(self, *args, **kwargs):
        logzero = kwargs.pop('logzero', -1e30)
        logL = kwargs.pop('logL', None)
        if logL is not None:
            logL = np.array(logL)
            logL = np.where(logL <= logzero, -np.inf, logL)
        self.tex = kwargs.pop('tex', {})
        self.limits = kwargs.pop('limits', {})
        self.label = kwargs.pop('label', None)
        super().__init__(*args, **kwargs)

        if logL is not None:
            self['logL'] = logL
            self.tex['logL'] = r'$\log\mathcal{L}$'

        self._set_automatic_limits()

    @property
    def _constructor(self):
        return Samples

    def _reload_data(self):
        self.__init__(root=self.root)
        return self

    def _limits(self, paramname):
        limits = self.limits.get(paramname, (None, None))
        if limits[0] == limits[1]:
            limits = (None, None)
        return limits

    def _set_automatic_limits(self):
        """Set all unassigned limits to min and max of sample."""
        for param in self.columns:
            if param not in self.limits:
                self.limits[param] = (self[param].min(), self[param].max())

<<<<<<< HEAD
    def copy(self, deep=True):
        """Copy which also includes mutable metadata."""
        new = super().copy(deep)
        if deep:
            new.tex = copy.deepcopy(self.tex)
            new.limits = copy.deepcopy(self.limits)
        return new

=======
>>>>>>> 525b052a
    def plot_1d(self, axes, *args, **kwargs):
        """Create an array of 1D plots.

        Parameters
        ----------
        axes: plotting axes
            Can be:
                - list(str) or str
                - pandas.Series(matplotlib.axes.Axes)
            If a pandas.Series is provided as an existing set of axes, then
            this is used for creating the plot. Otherwise a new set of axes are
            created using the list or lists of strings.

        kind: str, optional
            What kind of plots to produce. Alongside the usual pandas options
            {'hist', 'box', 'kde', 'density'}, anesthetic also provides
            {'hist_1d', 'kde_1d', 'fastkde_1d'}.
            Warning -- while the other pandas plotting options
            {'line', 'bar', 'barh', 'area', 'pie'} are also accessible, these
            can be hard to interpret/expensive for MCMCSamples or
            NestedSamples.
            Default kde_1d

        Returns
        -------
        fig: matplotlib.figure.Figure
            New or original (if supplied) figure object

        axes: pandas.Series of matplotlib.axes.Axes
            Pandas array of axes objects

        """
        self._set_automatic_limits()

        if not isinstance(axes, pandas.Series):
            fig, axes = make_1d_axes(axes, tex=self.tex)
        else:
            fig = axes.bfill().to_numpy().flatten()[0].figure

        kwargs['kind'] = kwargs.get('kind', 'kde_1d')
        kwargs['label'] = kwargs.get('label', self.label)

        for x, ax in axes.iteritems():
            if x in self and kwargs['kind'] is not None:
                self[x].plot(ax=ax, *args, **kwargs)
            else:
                ax.plot([], [])

        return fig, axes

    def plot_2d(self, axes, *args, **kwargs):
        """Create an array of 2D plots.

        To avoid interfering with y-axis sharing, one-dimensional plots are
        created on a separate axis, which is monkey-patched onto the argument
        ax as the attribute ax.twin.

        Parameters
        ----------
        axes: plotting axes
            Can be:
                - list(str) if the x and y axes are the same
                - [list(str),list(str)] if the x and y axes are different
                - pandas.DataFrame(matplotlib.axes.Axes)
            If a pandas.DataFrame is provided as an existing set of axes, then
<<<<<<< HEAD
            this is used for creating the plot. Otherwise, a new set of axes
            are created using the list or lists of strings.
=======
            this is used for creating the plot. Otherwise a new set of axes are
            created using the list or lists of strings.
>>>>>>> 525b052a

        kind/kinds: dict, optional
            What kinds of plots to produce. Dictionary takes the keys
            'diagonal' for the 1D plots and 'lower' and 'upper' for the 2D
            plots. The options for 'diagonal' are:
                - 'kde_1d'
                - 'hist_1d'
                - 'fastkde_1d'
                - 'kde'
                - 'hist'
                - 'box'
                - 'kde'
                - 'density'
            The options for 'lower' and 'upper' are:
                - 'kde_2d'
                - 'hist_2d'
                - 'scatter_2d'
                - 'fastkde_2d'
                - 'kde'
                - 'scatter'
                - 'hexbin'
            There are also a set of shortcuts provided in
            MCMCSamples.plot_2d_default_kinds:
                - 'kde_1d': 1d kde plots down the diagonal
                - 'kde_2d': 2d kde plots in lower triangle
                - 'kde': 1d & 2d kde plots in lower & diagonal
            Feel free to add your own to this list!
            Default: {'diagonal': 'kde_1d',
                      'lower': 'kde_2d',
                      'upper':'scatter_2d'}

        diagonal_kwargs, lower_kwargs, upper_kwargs: dict, optional
            kwargs for the diagonal (1D)/lower or upper (2D) plots. This is
            useful when there is a conflict of kwargs for different kinds of
            plots.  Note that any kwargs directly passed to plot_2d will
            overwrite any kwarg with the same key passed to <sub>_kwargs.
            Default: {}

        Returns
        -------
        fig: matplotlib.figure.Figure
            New or original (if supplied) figure object

        axes: pandas.DataFrame of matplotlib.axes.Axes
            Pandas array of axes objects

        """
        kind = kwargs.pop('kind', 'default')
        kind = kwargs.pop('kinds', kind)
        if isinstance(kind, str) and kind in self.plot_2d_default_kinds:
            kind = self.plot_2d_default_kinds.get(kind)
        if (not isinstance(kind, dict) or
                not set(kind.keys()) <= {'lower', 'upper', 'diagonal'}):
            raise ValueError(f"{kind} is not a valid input. `kind`/`kinds` "
                             "must be a dict mapping "
                             "{'lower','diagonal','upper'} to an allowed plot "
                             "(see `help(NestedSamples.plot2d)`), or one of "
                             "the following string shortcuts: "
                             f"{list(self.plot_2d_default_kinds.keys())}")

        local_kwargs = {pos: kwargs.pop('%s_kwargs' % pos, {})
                        for pos in ['upper', 'lower', 'diagonal']}
        kwargs['label'] = kwargs.get('label', self.label)

        self._set_automatic_limits()

        for pos in local_kwargs:
            local_kwargs[pos].update(kwargs)

        if not isinstance(axes, pandas.DataFrame):
            fig, axes = make_2d_axes(axes, tex=self.tex,
                                     upper=('upper' in kind),
                                     lower=('lower' in kind),
                                     diagonal=('diagonal' in kind))
        else:
            fig = axes.bfill().to_numpy().flatten()[0].figure

        for y, row in axes.iterrows():
            for x, ax in row.iteritems():
                if ax is not None:
                    pos = ax.position
                    lkwargs = local_kwargs.get(pos, {})
                    lkwargs['kind'] = kind.get(pos, None)
                    if x in self and y in self and lkwargs['kind'] is not None:
                        if x == y:
                            self[x].plot(ax=ax.twin, *args, **lkwargs)
                        else:
                            self.plot(x, y, ax=ax, *args, **lkwargs)
                    else:
                        if x == y:
                            ax.twin.plot([], [])
                        else:
                            ax.plot([], [])

        return fig, axes

    plot_2d_default_kinds = {
        'default': {'diagonal': 'kde_1d',
                    'lower': 'kde_2d',
                    'upper': 'scatter_2d'},
        'kde': {'diagonal': 'kde_1d', 'lower': 'kde_2d'},
        'kde_1d': {'diagonal': 'kde_1d'},
        'kde_2d': {'lower': 'kde_2d'},
        'hist': {'diagonal': 'hist_1d', 'lower': 'hist_2d'},
        'hist_1d': {'diagonal': 'hist_1d'},
        'hist_2d': {'lower': 'hist_2d'},
    }

    def importance_sample(self, logL_new, action='add', inplace=False):
        """Perform importance re-weighting on the log-likelihood.

        Parameters
        ----------
        logL_new: np.array
            New log-likelihood values. Should have the same shape as `logL`.

        action: str, optional
            Can be any of {'add', 'replace', 'mask'}.
                * add: Add the new `logL_new` to the current `logL`.
                * replace: Replace the current `logL` with the new `logL_new`.
                * mask: treat `logL_new` as a boolean mask and only keep the
                        corresponding (True) samples.
            default: 'add'

        inplace: bool, optional
            Indicates whether to modify the existing array, or return a new
            frame with importance sampling applied.
            default: False

        Returns
        -------
        samples: MCMCSamples
            Importance re-weighted samples.
        """
        samples = self.copy()
        if action == 'add':
            samples.weights *= np.exp(logL_new - logL_new.max())
            samples.logL += logL_new
        elif action == 'replace':
            logL_new2 = logL_new - samples.logL
            samples.weights *= np.exp(logL_new2 - logL_new2.max())
            samples.logL = logL_new
        elif action == 'mask':
            samples = samples[logL_new]
        else:
            raise NotImplementedError("`action` needs to be one of "
                                      "{'add', 'replace', 'mask'}, but '%s' "
                                      "was requested." % action)

        return modify_inplace(self, samples, inplace)


class MCMCSamples(Samples):
    """Storage and plotting tools for MCMC samples.

    We extend the Samples class with the additional methods:

    * ``burn_in`` parameter

    Parameters
    ----------
    root: str, optional
        root for reading chains from file. Overrides all other arguments.

    data: np.array
        Coordinates of samples. shape = (nsamples, ndims).

    columns: list(str)
        reference names of parameters

    weights: np.array
        weights of samples.

    logL: np.array
        loglikelihoods of samples.

    tex: dict
        mapping from columns to tex labels for plotting

    limits: dict
        mapping from columns to prior limits

    label: str
        Legend label

    logzero: float
        The threshold for `log(0)` values assigned to rejected sample points.
        Anything equal or below this value is set to `-np.inf`.
        default: -1e30

    burn_in: int or float
        Discards the first integer number of nsamples if int
        or the first fraction of nsamples if float.
        Only works if `root` provided and if chains are GetDist compatible.
        default: False

    """

    _metadata = WeightedDataFrame._metadata + ['root']

    def __init__(self, *args, **kwargs):
        root = kwargs.pop('root', None)
        if root is not None:
            reader = SampleReader(root)
            if hasattr(reader, 'birth_file') or hasattr(reader, 'ev_file'):
                raise ValueError("The file root %s seems to point to a Nested "
                                 "Sampling chain. Please use NestedSamples "
                                 "instead which has the same features as "
                                 "MCMCSamples and more. MCMCSamples should be "
                                 "used for MCMC chains only." % root)
            burn_in = kwargs.pop('burn_in', False)
            weights, logL, samples = reader.samples(burn_in=burn_in)
            params, tex = reader.paramnames()
            columns = kwargs.pop('columns', params)
            limits = reader.limits()
            kwargs['label'] = kwargs.get('label', os.path.basename(root))
            self.__init__(data=samples, columns=columns, weights=weights,
                          logL=logL, tex=tex, limits=limits, *args, **kwargs)
            self.root = root
        else:
            self.root = None
            super().__init__(*args, **kwargs)

    @property
    def _constructor(self):
        return MCMCSamples


class NestedSamples(Samples):
    """Storage and plotting tools for Nested Sampling samples.

    We extend the Samples class with the additional methods:

    * ``self.live_points(logL)``
    * ``self.set_beta(beta)``
    * ``self.prior()``
    * ``self.posterior_points(beta)``
    * ``self.prior_points()``
    * ``self.ns_output()``
    * ``self.logZ()``
    * ``self.D()``
    * ``self.d()``
    * ``self.recompute()``
    * ``self.gui()``
    * ``self.importance_sample()``

    Parameters
    ----------
    root: str, optional
        root for reading chains from file. Overrides all other arguments.

    data: np.array
        Coordinates of samples. shape = (nsamples, ndims).

    columns: list(str)
        reference names of parameters

    logL: np.array
        loglikelihoods of samples.

    logL_birth: np.array or int
        birth loglikelihoods, or number of live points.

    tex: dict
        optional mapping from column names to tex labels for plotting

    limits: dict
        mapping from columns to prior limits.
        Defaults defined by .ranges file (if it exists)
        otherwise defined by minimum and maximum of the nested sampling data

    label: str
        Legend label
        default: basename of root

    beta: float
        thermodynamic temperature
        default: 1.

    logzero: float
        The threshold for `log(0)` values assigned to rejected sample points.
        Anything equal or below this value is set to `-np.inf`.
        default: -1e30

    """

    _metadata = Samples._metadata + ['root', '_beta']

    def __init__(self, *args, **kwargs):
        root = kwargs.pop('root', None)
        if root is not None:
            reader = SampleReader(root)
            samples, logL, logL_birth = reader.samples()
            params, tex = reader.paramnames()
            columns = kwargs.pop('columns', params)
            limits = reader.limits()
            kwargs['label'] = kwargs.get('label', os.path.basename(root))
            self.__init__(data=samples, columns=columns,
                          logL=logL, logL_birth=logL_birth,
                          tex=tex, limits=limits, *args, **kwargs)
            self.root = root
        else:
            self.root = None
            logzero = kwargs.pop('logzero', -1e30)
            self._beta = kwargs.pop('beta', 1.)
            logL_birth = kwargs.pop('logL_birth', None)
            if not isinstance(logL_birth, int) and logL_birth is not None:
                logL_birth = np.array(logL_birth)
                logL_birth = np.where(logL_birth <= logzero, -np.inf,
                                      logL_birth)

            super().__init__(logzero=logzero, *args, **kwargs)
            if logL_birth is not None:
                self.recompute(logL_birth, inplace=True)

            self._set_automatic_limits()

    @property
    def _constructor(self):
        return NestedSamples

    def _compute_insertion_indexes(self):
        logL = self.logL.to_numpy()
        logL_birth = self.logL_birth.to_numpy()
        self['insertion'] = compute_insertion_indexes(logL, logL_birth)

    @property
    def beta(self):
        """Thermodynamic inverse temperature."""
        return self._beta

    @beta.setter
    def beta(self, beta):
        self._beta = beta
        logw = self.dlogX() + np.where(self.logL == -np.inf, -np.inf,
                                       self.beta * self.logL)
        self.weights = np.exp(logw - logw.max())

    def set_beta(self, beta, inplace=False):
        """Change the inverse temperature.

        Parameters
        ----------
        beta: float
            Temperature to set

        inplace: bool, optional
            Indicates whether to modify the existing array, or return a copy
            with the temperature changed. Default: False

        """
        if inplace:
            self.beta = beta
        else:
            data = self.copy()
            data.beta = beta
            return data

    def prior(self, inplace=False):
        """Re-weight samples at infinite temperature to get prior samples."""
        return self.set_beta(beta=0, inplace=inplace)

    def ns_output(self, nsamples=200):
        """Compute Bayesian global quantities.

        Using nested sampling we can compute the evidence (logZ),
        Kullback-Leibler divergence (D) and Bayesian model dimensionality (d).
        More precisely, we can infer these quantities via their probability
        distribution.

        Parameters
        ----------
        nsamples: int, optional
            number of samples to generate (Default: 100)

        Returns
        -------
        pandas.DataFrame
            Samples from the P(logZ, D, d) distribution

        """
        dlogX = self.dlogX(nsamples)
        samples = Samples(index=dlogX.columns)
        samples['logZ'] = self.logZ(dlogX)

        logw = dlogX.add(self.beta * self.logL, axis=0)
        logw -= samples.logZ
        S = (dlogX*0).add(self.beta * self.logL, axis=0) - samples.logZ

        samples['D'] = np.exp(logsumexp(logw, b=S, axis=0))
        samples['d'] = np.exp(logsumexp(logw, b=(S-samples.D)**2, axis=0))*2

        samples.tex = {'logZ': r'$\log\mathcal{Z}$',
                       'D': r'$\mathcal{D}$',
                       'd': r'$d$'}
        samples.label = self.label
        return samples

    def logZ(self, nsamples=None):
        """Log-Evidence.

        - If nsamples is not supplied, return mean log evidence
        - If nsamples is integer, return nsamples from the distribution
        - If nsamples is array, use nsamples as volumes of evidence shells

        """
        dlogX = self.dlogX(nsamples)
        logw = dlogX.add(self.beta * self.logL, axis=0)
        return logsumexp(logw, axis=0)

    def D(self, nsamples=None):
        """Kullback-Leibler divergence.

        - If nsamples is not supplied, return mean KL divergence
        - If nsamples is integer, return nsamples from the distribution
        - If nsamples is array, use nsamples as volumes of evidence shells

        """
        dlogX = self.dlogX(nsamples)
        logZ = self.logZ(dlogX)
        logw = dlogX.add(self.beta * self.logL, axis=0) - logZ
        S = (dlogX*0).add(self.beta * self.logL, axis=0) - logZ
        return np.exp(logsumexp(logw, b=S, axis=0))

    def d(self, nsamples=None):
        """Bayesian model dimensionality.

        - If nsamples is not supplied, return mean BMD
        - If nsamples is integer, return nsamples from the distribution
        - If nsamples is array, use nsamples as volumes of evidence shells

        """
        dlogX = self.dlogX(nsamples)
        logZ = self.logZ(dlogX)
        D = self.D(dlogX)
        logw = dlogX.add(self.beta * self.logL, axis=0) - logZ
        S = (dlogX*0).add(self.beta * self.logL, axis=0) - logZ
        return np.exp(logsumexp(logw, b=(S-D)**2, axis=0))*2

    def live_points(self, logL=None):
        """Get the live points within logL.

        Parameters
        ----------
        logL: float or int, optional
            Loglikelihood or iteration number to return live points.
            If not provided, return the last set of active live points.

        Returns
        -------
        live_points: Samples
            Live points at either:
                - contour logL (if input is float)
                - ith iteration (if input is integer)
                - last set of live points if no argument provided
        """
        if logL is None:
            logL = self.logL_birth.max()
        else:
            try:
                logL = float(self.logL[logL])
            except KeyError:
                pass
        i = (self.logL >= logL) & (self.logL_birth < logL)
        return Samples(self[i], weights=np.ones(i.sum()))

    def posterior_points(self, beta=1):
        """Get equally weighted posterior points at temperature beta."""
        return self.set_beta(beta).compress(-1)

    def prior_points(self, params=None):
        """Get equally weighted prior points."""
        return self.posterior_points(beta=0)

    def gui(self, params=None):
        """Construct a graphical user interface for viewing samples."""
        return RunPlotter(self, params)

    def dlogX(self, nsamples=None):
        """Compute volume of shell of loglikelihood.

        Parameters
        ----------
        nsamples: int, optional
            Number of samples to generate. optional. If None, then compute the
            statistical average. If integer, generate samples from the
            distribution. (Default: None)

        """
        if np.ndim(nsamples) > 0:
            return nsamples
        elif nsamples is None:
            t = np.log(self.nlive/(self.nlive+1)).to_frame()
        else:
            r = np.log(np.random.rand(len(self), nsamples))
            t = pandas.DataFrame(r, self.index).divide(self.nlive, axis=0)

        logX = t.cumsum()
        logXp = logX.shift(1, fill_value=0)
        logXm = logX.shift(-1, fill_value=-np.inf)
        dlogX = logsumexp([logXp.to_numpy(), logXm.to_numpy()],
                          b=[np.ones_like(logXp), -np.ones_like(logXm)],
                          axis=0) - np.log(2)

        if nsamples is None:
            dlogX = np.squeeze(dlogX)
            return WeightedSeries(dlogX, self.index, weights=self.weights)
        else:
            return WeightedDataFrame(dlogX, self.index, weights=self.weights)

    def importance_sample(self, logL_new, action='add', inplace=False):
        """Perform importance re-weighting on the log-likelihood.

        Parameters
        ----------
        logL_new: np.array
            New log-likelihood values. Should have the same shape as `logL`.

        action: str, optional
            Can be any of {'add', 'replace', 'mask'}.
                * add: Add the new `logL_new` to the current `logL`.
                * replace: Replace the current `logL` with the new `logL_new`.
                * mask: treat `logL_new` as a boolean mask and only keep the
                        corresponding (True) samples.
            default: 'add'

        inplace: bool, optional
            Indicates whether to modify the existing array, or return a new
            frame with importance sampling applied.
            default: False

        Returns
        -------
        samples: NestedSamples
            Importance re-weighted samples.
        """
        samples = super().importance_sample(logL_new, action=action)
        samples = samples[samples.logL > samples.logL_birth].recompute()
        return modify_inplace(self, samples, inplace)

    def recompute(self, logL_birth=None, inplace=False):
        """Re-calculate the nested sampling contours and live points.

        Parameters
        ----------
        logL_birth: array-like or int, optional
            array-like: the birth contours.
            int: the number of live points.
            default: use the existing birth contours to compute nlive

        inplace: bool, optional
            Indicates whether to modify the existing array, or return a new
            frame with contours resorted and nlive recomputed
            default: False
        """
        samples = self.copy()

        if is_int(logL_birth):
            nlive = logL_birth
            samples.sort_values('logL', inplace=True)
            samples.reset_index(drop=True, inplace=True)
            samples['nlive'] = nlive
            descending = np.arange(nlive, 0, -1)
            samples.loc[len(samples)-nlive:, 'nlive'] = descending
        else:
            if logL_birth is not None:
                samples['logL_birth'] = logL_birth
                samples.tex['logL_birth'] = r'$\log\mathcal{L}_{\rm birth}$'

            if 'logL_birth' not in samples:
                raise RuntimeError("Cannot recompute run without "
                                   "birth contours logL_birth.")

            invalid = samples.logL <= samples.logL_birth
            n_bad = invalid.sum()
            n_equal = (samples.logL == samples.logL_birth).sum()
            if n_bad:
                warnings.warn("%i out of %i samples have logL <= logL_birth,"
                              "\n%i of which have logL == logL_birth."
                              "\nThis may just indicate numerical rounding "
                              "errors at the peak of the likelihood, but "
                              "further investigation of the chains files is "
                              "recommended."
                              "\nDropping the invalid samples." %
                              (n_bad, len(samples), n_equal),
                              RuntimeWarning)
                samples = samples[~invalid].reset_index(drop=True)

            samples.sort_values('logL', inplace=True)
            samples.reset_index(drop=True, inplace=True)
            samples['nlive'] = compute_nlive(samples.logL, samples.logL_birth)

        samples.tex['nlive'] = r'$n_{\rm live}$'
        samples.beta = samples._beta

        if np.any(pandas.isna(samples.logL)):
            warnings.warn("NaN encountered in logL. If this is unexpected, you"
                          " should investigate why your likelihood is throwing"
                          " NaNs. Dropping these samples at prior level",
                          RuntimeWarning)
            samples = samples[samples.logL.notna()].recompute()

        return modify_inplace(self, samples, inplace)


def merge_nested_samples(runs):
    """Merge one or more nested sampling runs.

    Parameters
    ----------
    runs: list(NestedSamples)
        List or array-like of one or more nested sampling runs.
        If only a single run is provided, this recalculates the live points and
        as such can be used for masked runs.

    Returns
    -------
    samples: NestedSamples
        Merged run.
    """
    merge = pandas.concat(runs, ignore_index=True)
    merge.tex = {key: val for r in runs for key, val in r.tex.items()}
    return merge.recompute()


def merge_samples_weighted(samples, weights=None, label=None):
    r"""Merge sets of samples with weights.

    Combine two (or more) samples so the new PDF is
    P(x|new) = weight_A P(x|A) + weight_B P(x|B).
    The number of samples and internal weights do not affect the result.

    Parameters
    ----------
    samples: list(NestedSamples) or list(MCMCSamples)
        List or array-like of one or more MCMC or nested sampling runs.

    weights: list(double) or None
        Weight for each run in samples (normalized internally).
        Can be omitted if samples are NestedSamples,
        then exp(logZ) is used as weight.

    label: str or None
        Label for the new samples. Default: None

    Returns
    -------
    new_samples: Samples
        Merged (weighted) run.
    """
    if not (isinstance(samples, Sequence) or
            isinstance(samples, pandas.Series)):
        raise TypeError("samples must be a list of samples "
                        "(Sequence or pandas.Series)")

    mcmc_samples = copy.deepcopy([Samples(s) for s in samples])
    if weights is None:
        try:
            logZs = np.array(copy.deepcopy([s.logZ() for s in samples]))
        except AttributeError:
            raise ValueError("If samples includes MCMCSamples "
                             "then weights must be given.")
        # Subtract logsumexp to avoid numerical issues (similar to max(logZs))
        logZs -= logsumexp(logZs)
        weights = np.exp(logZs)
    else:
        if len(weights) != len(samples):
            raise ValueError("samples and weights must have the same length,"
                             "each weight is for a whole sample. Currently",
                             len(samples), len(weights))

    new_samples = Samples()
    for s, w in zip(mcmc_samples, weights):
        # Normalize the given weights
        new_weights = s.weights / s.weights.sum() * w/np.sum(weights)
        s = Samples(s, weights=new_weights)
        new_samples = new_samples.append(s)

    new_samples.weights /= new_samples.weights.max()

    new_samples.label = label
    # Copy tex, if different values for same key exist, the last one is used.
    new_samples.tex = {key: val for s in samples for key, val in s.tex.items()}

    return new_samples<|MERGE_RESOLUTION|>--- conflicted
+++ resolved
@@ -19,13 +19,8 @@
 from anesthetic.plot import make_1d_axes, make_2d_axes
 import anesthetic.weighted_pandas
 from anesthetic.plotting import PlotAccessor
-<<<<<<< HEAD
-=======
-
 anesthetic.weighted_pandas._WeightedObject.plot =\
     CachedAccessor("plot", PlotAccessor)
->>>>>>> 525b052a
-
 anesthetic.weighted_pandas._WeightedObject.plot =\
     CachedAccessor("plot", PlotAccessor)
 
@@ -110,7 +105,6 @@
             if param not in self.limits:
                 self.limits[param] = (self[param].min(), self[param].max())
 
-<<<<<<< HEAD
     def copy(self, deep=True):
         """Copy which also includes mutable metadata."""
         new = super().copy(deep)
@@ -119,8 +113,6 @@
             new.limits = copy.deepcopy(self.limits)
         return new
 
-=======
->>>>>>> 525b052a
     def plot_1d(self, axes, *args, **kwargs):
         """Create an array of 1D plots.
 
@@ -186,13 +178,8 @@
                 - [list(str),list(str)] if the x and y axes are different
                 - pandas.DataFrame(matplotlib.axes.Axes)
             If a pandas.DataFrame is provided as an existing set of axes, then
-<<<<<<< HEAD
             this is used for creating the plot. Otherwise, a new set of axes
             are created using the list or lists of strings.
-=======
-            this is used for creating the plot. Otherwise a new set of axes are
-            created using the list or lists of strings.
->>>>>>> 525b052a
 
         kind/kinds: dict, optional
             What kinds of plots to produce. Dictionary takes the keys
