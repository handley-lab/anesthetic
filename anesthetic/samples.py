"""Main classes for the anesthetic module.

- :class:`anesthetic.samples.Samples`
- :class:`anesthetic.samples.MCMCSamples`
- :class:`anesthetic.samples.NestedSamples`
"""
import numpy as np
import scipy
import pandas
import copy
import warnings
from pandas import MultiIndex, Series
from collections.abc import Sequence
from anesthetic.utils import (compute_nlive, compute_insertion_indexes,
                              is_int, logsumexp)
from anesthetic.gui.plot import RunPlotter
from anesthetic.weighted_labelled_pandas import WeightedLabelledDataFrame
from anesthetic.plot import (make_1d_axes, make_2d_axes,
                             AxesSeries, AxesDataFrame)
from anesthetic.utils import adjust_docstrings


class Samples(WeightedLabelledDataFrame):
    """Storage and plotting tools for general samples.

    Extends the :class:`pandas.DataFrame` by providing plotting methods and
    standardising sample storage.

    Example plotting commands include
        - ``samples.plot_1d(['paramA', 'paramB'])``
        - ``samples.plot_2d(['paramA', 'paramB'])``
        - ``samples.plot_2d([['paramA', 'paramB'], ['paramC', 'paramD']])``

    Parameters
    ----------
    data : np.array
        Coordinates of samples. shape = (nsamples, ndims).

    columns : list(str)
        reference names of parameters

    weights : np.array
        weights of samples.

    logL : np.array
        loglikelihoods of samples.

    labels : dict or array-like
        mapping from columns to plotting labels

    label : str
        Legend label

    logzero : float, default=-1e30
        The threshold for `log(0)` values assigned to rejected sample points.
        Anything equal or below this value is set to `-np.inf`.

    """

    _metadata = WeightedLabelledDataFrame._metadata + ['label']

    def __init__(self, *args, **kwargs):
        # TODO: remove this in version >= 2.1
        if 'root' in kwargs:
            root = kwargs.pop('root')
            name = self.__class__.__name__
            raise ValueError(
                "As of anesthetic 2.0, root is no longer a keyword argument.\n"
                "To update your code, replace \n\n"
                ">>> from anesthetic import %s\n"
                ">>> %s(root=%s)\n\nwith\n\n"
                ">>> from anesthetic import read_chains\n"
                ">>> read_chains(%s)" % (name, name, root, root)
                )
        logzero = kwargs.pop('logzero', -1e30)
        logL = kwargs.pop('logL', None)
        if logL is not None:
            logL = np.array(logL)
            logL = np.where(logL <= logzero, -np.inf, logL)
        self.label = kwargs.pop('label', None)

        super().__init__(*args, **kwargs)

        if logL is not None:
            self['logL'] = logL
            if self.islabelled(axis=1):
                self.set_label('logL', r'$\ln\mathcal{L}$')

    @property
    def _constructor(self):
        return Samples

    def plot_1d(self, axes=None, *args, **kwargs):
        """Create an array of 1D plots.

        Parameters
        ----------
        axes : plotting axes, optional
            Can be:

            * list(str) or str
            * :class:`pandas.Series` of :class:`matplotlib.axes.Axes`

            If a :class:`pandas.Series` is provided as an existing set of axes,
            then this is used for creating the plot. Otherwise, a new set of
            axes are created using the list or lists of strings.

            If not provided, then all parameters are plotted. This is intended
            for plotting a sliced array (e.g. `samples[['x0','x1]].plot_1d()`.

        kind : str, default='kde_1d'
            What kind of plots to produce. Alongside the usual pandas options
            {'hist', 'box', 'kde', 'density'}, anesthetic also provides

            * 'hist_1d': :func:`anesthetic.plot.hist_plot_1d`
            * 'kde_1d': :func:`anesthetic.plot.kde_plot_1d`
            * 'fastkde_1d': :func:`anesthetic.plot.fastkde_plot_1d`

            Warning -- while the other pandas plotting options
            {'line', 'bar', 'barh', 'area', 'pie'} are also accessible, these
            can be hard to interpret/expensive for :class:`Samples`,
            :class:`MCMCSamples`, or :class:`NestedSamples`.

        logx : list(str), optional
            Which parameters/columns to plot on a log scale.
            Needs to match if plotting on top of a pre-existing axes.

        label : str, optional
            Legend label added to each axis.

        Returns
        -------
        axes : :class:`pandas.Series` of :class:`matplotlib.axes.Axes`
            Pandas array of axes objects

        """
        # TODO: remove this in version >= 2.1
        if 'plot_type' in kwargs:
            raise ValueError(
                "You are using the anesthetic 1.0 kwarg \'plot_type\' instead "
                "of anesthetic 2.0 \'kind\'. Please update your code."
                )

        if axes is None:
            axes = self.drop_labels().columns

        if not isinstance(axes, AxesSeries):
            _, axes = make_1d_axes(axes, labels=self.get_labels_map(),
                                   logx=kwargs.pop('logx', None))
            logx = axes._logx
        else:
            logx = kwargs.pop('logx', axes._logx)
            if logx != axes._logx:
                raise ValueError(f"logx does not match the pre-existing axes."
                                 f"logx={logx}, axes._logx={axes._logx}")

        kwargs['kind'] = kwargs.get('kind', 'kde_1d')
        kwargs['label'] = kwargs.get('label', self.label)

        # TODO: remove this in version >= 2.1
        if kwargs['kind'] == 'kde':
            warnings.warn(
                "You are using \'kde\' as a plot kind. "
                "\'kde_1d\' is the appropriate keyword for anesthetic. "
                "Your plots may look odd if you use this argument."
                )
        elif kwargs['kind'] == 'hist':
            warnings.warn(
                "You are using \'hist\' as a plot kind. "
                "\'hist_1d\' is the appropriate keyword for anesthetic. "
                "Your plots may look odd if you use this argument."
                )

        for x, ax in axes.items():
            if x in self and kwargs['kind'] is not None:
                xlabel = self.get_label(x)
                if np.isinf(self[x]).any():
                    warnings.warn(f"column {x} has inf values.")
                selfx = self[x].replace([-np.inf, np.inf], np.nan)
                selfx.plot(ax=ax, xlabel=xlabel, logx=x in logx,
                           *args, **kwargs)
                ax.set_xlabel(xlabel)
            else:
                ax.plot([], [])

        return axes

    def plot_2d(self, axes=None, *args, **kwargs):
        """Create an array of 2D plots.

        To avoid interfering with y-axis sharing, one-dimensional plots are
        created on a separate axis, which is monkey-patched onto the argument
        ax as the attribute ax.twin.

        Parameters
        ----------
        axes : plotting axes, optional
            Can be:
                - list(str) if the x and y axes are the same
                - [list(str),list(str)] if the x and y axes are different
                - :class:`pandas.DataFrame` of :class:`matplotlib.axes.Axes`

            If a :class:`pandas.DataFrame` is provided as an existing set of
            axes, then this is used for creating the plot. Otherwise, a new set
            of axes are created using the list or lists of strings.

            If not provided, then all parameters are plotted. This is intended
            for plotting a sliced array (e.g. `samples[['x0','x1]].plot_2d()`.
            It is not advisible to plot an entire frame, as it is
            computationally expensive, and liable to run into linear algebra
            errors for degenerate derived parameters.

        kind/kinds : dict, optional
            What kinds of plots to produce. Dictionary takes the keys
            'diagonal' for the 1D plots and 'lower' and 'upper' for the 2D
            plots. The options for 'diagonal' are:

                - 'kde_1d': :func:`anesthetic.plot.kde_plot_1d`
                - 'hist_1d': :func:`anesthetic.plot.hist_plot_1d`
                - 'fastkde_1d': :func:`anesthetic.plot.fastkde_plot_1d`
                - 'kde': :meth:`pandas.Series.plot.kde`
                - 'hist': :meth:`pandas.Series.plot.hist`
                - 'box': :meth:`pandas.Series.plot.box`
                - 'density': :meth:`pandas.Series.plot.density`

            The options for 'lower' and 'upper' are:

                - 'kde_2d': :func:`anesthetic.plot.kde_contour_plot_2d`
                - 'hist_2d': :func:`anesthetic.plot.hist_plot_2d`
                - 'scatter_2d': :func:`anesthetic.plot.scatter_plot_2d`
                - 'fastkde_2d': :func:`anesthetic.plot.fastkde_contour_plot_2d`
                - 'kde': :meth:`pandas.DataFrame.plot.kde`
                - 'scatter': :meth:`pandas.DataFrame.plot.scatter`
                - 'hexbin': :meth:`pandas.DataFrame.plot.hexbin`

            There are also a set of shortcuts provided in
            :attr:`plot_2d_default_kinds`:

                - 'kde_1d': 1d kde plots down the diagonal
                - 'kde_2d': 2d kde plots in lower triangle
                - 'kde': 1d & 2d kde plots in lower & diagonal
                - 'hist_1d': 1d histograms down the diagonal
                - 'hist_2d': 2d histograms in lower triangle
                - 'hist': 1d & 2d histograms in lower & diagonal
                - 'scatter_2d': 2d scatter in lower triangle
                - 'scatter': 1d histograms down diagonal
                             & 2d scatter in lower triangle

            Feel free to add your own to this list!
            Default:
            {'diagonal': 'kde_1d', 'lower': 'kde_2d', 'upper':'scatter_2d'}

        diagonal_kwargs, lower_kwargs, upper_kwargs : dict, optional
            kwargs for the diagonal (1D)/lower or upper (2D) plots. This is
            useful when there is a conflict of kwargs for different kinds of
            plots.  Note that any kwargs directly passed to plot_2d will
            overwrite any kwarg with the same key passed to <sub>_kwargs.
            Default: {}

        logx, logy : list(str), optional
            Which parameters/columns to plot on a log scale for the x-axis and
            y-axis, respectively.
            Needs to match if plotting on top of a pre-existing axes.

        label : str, optional
            Legend label added to each axis.

        Returns
        -------
        axes : :class:`pandas.DataFrame` of :class:`matplotlib.axes.Axes`
            Pandas array of axes objects

        """
        # TODO: remove this in version >= 2.1
        if 'types' in kwargs:
            raise ValueError(
                "You are using the anesthetic 1.0 kwarg \'types\' instead of "
                "anesthetic 2.0 \'kind' or \'kinds\' (synonyms). "
                "Please update your code."
                )
        kind = kwargs.pop('kind', 'default')
        kind = kwargs.pop('kinds', kind)

        if isinstance(kind, str) and kind in self.plot_2d_default_kinds:
            kind = self.plot_2d_default_kinds.get(kind)
        if (not isinstance(kind, dict) or
                not set(kind.keys()) <= {'lower', 'upper', 'diagonal'}):
            raise ValueError(f"{kind} is not a valid input. `kind`/`kinds` "
                             "must be a dict mapping "
                             "{'lower','diagonal','upper'} to an allowed plot "
                             "(see `help(NestedSamples.plot2d)`), or one of "
                             "the following string shortcuts: "
                             f"{list(self.plot_2d_default_kinds.keys())}")

        if axes is None:
            axes = self.drop_labels().columns

        if not isinstance(axes, AxesDataFrame):
            _, axes = make_2d_axes(axes, labels=self.get_labels_map(),
                                   upper=('upper' in kind),
                                   lower=('lower' in kind),
                                   diagonal=('diagonal' in kind),
                                   logx=kwargs.pop('logx', None),
                                   logy=kwargs.pop('logy', None))
            logx = axes._logx
            logy = axes._logy
        else:
            logx = kwargs.pop('logx', axes._logx)
            logy = kwargs.pop('logy', axes._logy)
            if logx != axes._logx or logy != axes._logy:
                raise ValueError(f"logx or logy not matching existing axes:"
                                 f"logx={logx}, axes._logx={axes._logx}"
                                 f"logy={logy}, axes._logy={axes._logy}")

        local_kwargs = {pos: kwargs.pop('%s_kwargs' % pos, {})
                        for pos in ['upper', 'lower', 'diagonal']}
        kwargs['label'] = kwargs.get('label', self.label)

        for pos in local_kwargs:
            local_kwargs[pos].update(kwargs)

        for y, row in axes.iterrows():
            for x, ax in row.items():
                if ax is not None:
                    pos = ax.position
                    lkwargs = local_kwargs.get(pos, {})
                    lkwargs['kind'] = kind.get(pos, None)
                    # TODO: remove this in version >= 2.1
                    if lkwargs['kind'] == 'kde':
                        warnings.warn(
                            "You are using \'kde\' as a plot kind. "
                            "\'kde_1d\' and \'kde_2d\' are the appropriate "
                            "keywords for anesthetic. Your plots may look "
                            "odd if you use this argument."
                            )
                    elif lkwargs['kind'] == 'hist':
                        warnings.warn(
                            "You are using \'hist\' as a plot kind. "
                            "\'hist_1d\' and \'hist_2d\' are the appropriate "
                            "keywords for anesthetic. Your plots may look "
                            "odd if you use this argument."
                            )
                    if x in self and y in self and lkwargs['kind'] is not None:
                        xlabel = self.get_label(x)
                        ylabel = self.get_label(y)
                        if np.isinf(self[x]).any():
                            warnings.warn(f"column {x} has inf values.")
                        if x == y:
                            selfx = self[x].replace([-np.inf, np.inf], np.nan)
                            selfx.plot(ax=ax.twin, xlabel=xlabel,
                                       logx=x in logx,
                                       *args, **lkwargs)
                            ax.set_xlabel(xlabel)
                            ax.set_ylabel(ylabel)
                        else:
                            if np.isinf(self[x]).any():
                                warnings.warn(f"column {y} has inf values.")
                            selfxy = self[[x, y]]
                            selfxy = selfxy.replace([-np.inf, np.inf], np.nan)
                            selfxy = selfxy.dropna(axis=0)
                            selfxy.plot(x, y, ax=ax, xlabel=xlabel,
                                        logx=x in logx, logy=y in logy,
                                        ylabel=ylabel, *args, **lkwargs)
                            ax.set_xlabel(xlabel)
                            ax.set_ylabel(ylabel)
                    else:
                        if x == y:
                            ax.twin.plot([], [])
                        else:
                            ax.plot([], [])

        axes._set_logticks()

        return axes

    plot_2d_default_kinds = {
        'default': {'diagonal': 'kde_1d',
                    'lower': 'kde_2d',
                    'upper': 'scatter_2d'},
        'kde': {'diagonal': 'kde_1d', 'lower': 'kde_2d'},
        'kde_1d': {'diagonal': 'kde_1d'},
        'kde_2d': {'lower': 'kde_2d'},
        'fastkde': {'diagonal': 'fastkde_1d', 'lower': 'fastkde_2d'},
        'hist': {'diagonal': 'hist_1d', 'lower': 'hist_2d'},
        'hist_1d': {'diagonal': 'hist_1d'},
        'hist_2d': {'lower': 'hist_2d'},
        'scatter': {'diagonal': 'hist_1d', 'lower': 'scatter_2d'},
        'scatter_2d': {'lower': 'scatter_2d'},
    }

    def importance_sample(self, logL_new, action='add', inplace=False):
        """Perform importance re-weighting on the log-likelihood.

        Parameters
        ----------
        logL_new : np.array
            New log-likelihood values. Should have the same shape as `logL`.

        action : str, default='add'
            Can be any of {'add', 'replace', 'mask'}.

            * add: Add the new `logL_new` to the current `logL`.
            * replace: Replace the current `logL` with the new `logL_new`.
            * mask: treat `logL_new` as a boolean mask and only keep the
              corresponding (True) samples.

        inplace : bool, default=False
            Indicates whether to modify the existing array, or return a new
            frame with importance sampling applied.

        Returns
        -------
        samples : :class:`Samples`/:class:`MCMCSamples`/:class:`NestedSamples`
            Importance re-weighted samples.

        """
        if inplace:
            samples = self
        else:
            samples = self.copy()

        if action == 'add':
            new_weights = samples.get_weights()
            new_weights *= np.exp(logL_new - logL_new.max())
            samples.set_weights(new_weights, inplace=True)
            samples.logL += logL_new
        elif action == 'replace':
            logL_new2 = logL_new - samples.logL
            new_weights = samples.get_weights()
            new_weights *= np.exp(logL_new2 - logL_new2.max())
            samples.set_weights(new_weights, inplace=True)
            samples.logL = logL_new
        elif action == 'mask':
            samples = samples[logL_new]
        else:
            raise NotImplementedError("`action` needs to be one of "
                                      "{'add', 'replace', 'mask'}, but '%s' "
                                      "was requested." % action)

        if inplace:
            self._update_inplace(samples)
        else:
            return samples.__finalize__(self, "importance_sample")

    # TODO: remove this in version >= 2.1
    @property
    def tex(self):
        # noqa: disable=D102
        raise NotImplementedError(
            "This is anesthetic 1.0 syntax. You need to update, e.g.\n"
            "samples.tex[label] = tex        # anesthetic 1.0\n"
            "samples.set_label(label, tex)   # anesthetic 2.0\n\n"
            "tex = samples.tex[label]        # anesthetic 1.0\n"
            "tex = samples.get_label(label)  # anesthetic 2.0"
            )

    def to_hdf(self, path_or_buf, key, *args, **kwargs):  # noqa: D102
        import anesthetic.read.hdf
        return anesthetic.read.hdf.to_hdf(path_or_buf, key, self,
                                          *args, **kwargs)


class MCMCSamples(Samples):
    """Storage and plotting tools for MCMC samples.

    Any new functionality specific to MCMC (e.g. convergence criteria etc.)
    should be put here.

    Parameters
    ----------
    data : np.array
        Coordinates of samples. shape = (nsamples, ndims).

    columns : array-like
        reference names of parameters

    weights : np.array
        weights of samples.

    logL : np.array
        loglikelihoods of samples.

    labels : dict or array-like
        mapping from columns to plotting labels

    label : str
        Legend label

    logzero : float, default=-1e30
        The threshold for `log(0)` values assigned to rejected sample points.
        Anything equal or below this value is set to `-np.inf`.

    """

    _metadata = Samples._metadata + ['root']

    @property
    def _constructor(self):
        return MCMCSamples

    def remove_burn_in(self, burn_in, reset_index=False, inplace=False):
        """Remove burn-in samples from each MCMC chain.

        Parameters
        ----------
        burn_in : int or float or array_like
            Fraction or number of samples to remove or keep:

            * ``if 0 < burn_in < 1``: remove first fraction of samples
            * ``elif 1 < burn_in``: remove first number of samples
            * ``elif -1 < burn_in < 0``: keep last fraction of samples
            * ``elif burn_in < -1``: keep last number of samples
            * ``elif type(burn_in)==list``: different burn-in for each chain

        reset_index : bool, default=False
            Whether to reset the index counter to start at zero or not.

        inplace : bool, default=False
            Indicates whether to modify the existing array or return a copy.

        """
        chains = self.groupby(('chain', '$n_\\mathrm{chain}$'), sort=False,
                              group_keys=False)
        nchains = chains.ngroups
        if isinstance(burn_in, (int, float)):
            ndrop = np.full(nchains, burn_in)
        elif isinstance(burn_in, (list, tuple, np.ndarray)) \
                and len(burn_in) == nchains:
            ndrop = np.array(burn_in)
        else:
            raise ValueError("`burn_in` has to be a scalar or an array of "
                             "length matching the number of chains "
                             "`nchains=%d`. However, you provided "
                             "`burn_in=%s`" % (nchains, burn_in))
        if np.all(np.abs(ndrop) < 1):
            nsamples = chains.count().iloc[:, 0].to_numpy()
            ndrop = ndrop * nsamples
        ndrop = ndrop.astype(int)
        data = self.drop(chains.apply(lambda g: g.head(ndrop[g.name-1]),
                                      include_groups=False).index,
                         inplace=inplace)
        if reset_index:
            data = data.reset_index(drop=True, inplace=inplace)
        return data

    def Gelman_Rubin(self, params=None, per_param=False):
        """Gelman--Rubin convergence statistic of multiple MCMC chains.

        Determine the Gelman--Rubin convergence statistic ``R-1`` by computing
        and comparing the within-chain variance and the between-chain variance.
        This follows the routine as outlined in
        `Lewis (2013), section IV.A. <https://arxiv.org/abs/1304.4473>`_

        Note that this requires more than one chain. To circumvent this, you
        could overwrite the ``'chain'`` column, splitting the samples into two
        or more sets.

        Parameters
        ----------
        params : list(str)
            List of column names (i.e. parameters) to be included in the
            convergence calculation.
            Default: all parameters (except those parameters that contain
            'prior', 'chi2', or 'logL' in their names)

        per_param : bool or str, default=False
            Whether to return the per-parameter convergence statistic ``R-1``.

            * If ``False``: returns only the total convergence statistic.
            * If ``True``: returns the total convergence statistic and the
              per-parameter convergence statistic.
            * If ``'par'``: returns only the per-parameter convergence
              statistic.
            * If ``'cov'``: returns only the per-parameter covariant
              convergence statistic.
            * If ``'all'``: returns the total convergence statistic and the
              per-parameter covariant convergence statistic.

        Returns
        -------
        Rminus1 : float
            Total Gelman--Rubin convergence statistic ``R-1``. The smaller, the
            better converged. Aiming for ``Rminus1~0.01`` should normally work
            well.
        Rminus1_par : :class:`pandas.DataFrame`
            Per-parameter Gelman--Rubin convergence statistic.
        Rminus1_cov : :class:`pandas.DataFrame`
            Per-parameter covariant Gelman--Rubin convergence statistic.

        """
        self.columns.set_names(['params', 'labels'], inplace=True)
        if params is None:
            params = [key for key in self.columns.get_level_values('params')
                      if 'prior' not in key
                      and 'chi2' not in key
                      and 'logL' not in key
                      and 'chain' not in key]
        chains = self[params+['chain']].groupby(
                ('chain', '$n_\\mathrm{chain}$'), sort=False,
        )
        nchains = chains.ngroups

        # Within chain variance ``W``
        # (average variance within each chain):
        W = chains.cov().groupby(level=('params', 'labels'), sort=False).mean()
        # Between-chain variance ``B``
        # (variance of the chain means):
        B = chains.mean().drop_weights().cov()
        # We don't weight `B` with the effective number of samples (sum of the
        # weights), here, because we want to notice outliers from shorter
        # chains.
        # In order to be conservative, we generally want to underestimate `W`
        # and overestimate `B`, since `W` goes in the denominator and `B` in
        # the numerator of the Gelman--Rubin statistic `Rminus1`.

        try:
            # note: scipy's cholesky returns U, not L
            invU = np.linalg.inv(scipy.linalg.cholesky(W))
        except np.linalg.LinAlgError as e:
            raise np.linalg.LinAlgError(
                "Make sure you do not have linearly dependent parameters, "
                "e.g. having both `As` and `A=1e9*As` causes trouble.") from e
        D = np.linalg.eigvalsh(invU.T @ ((nchains+1)/nchains * B) @ invU)
        # The factor of `(nchains+1)/nchains` accounts for the additional
        # uncertainty from using a finite number of chains.
        Rminus1_tot = np.max(np.abs(D))
        if per_param is False:
            return Rminus1_tot
        Rminus1 = (nchains + 1) / nchains * B / W.drop_weights()
        Rminus1_par = pandas.DataFrame(np.diag(Rminus1), index=B.columns,
                                       columns=['R-1'])
        if per_param is True:
            return Rminus1_tot, Rminus1_par
        if per_param == 'par':
            return Rminus1_par
        Rminus1_cov = pandas.DataFrame(Rminus1, index=B.columns,
                                       columns=W.columns)
        if per_param == 'cov':
            return Rminus1_cov
        return Rminus1_tot, Rminus1_cov


class NestedSamples(Samples):
    """Storage and plotting tools for Nested Sampling samples.

    We extend the :class:`Samples` class with the additional methods:

    * ``self.live_points(logL)``
    * ``self.set_beta(beta)``
    * ``self.prior()``
    * ``self.posterior_points(beta)``
    * ``self.prior_points()``
    * ``self.stats()``
    * ``self.logZ()``
    * ``self.D_KL()``
    * ``self.d()``
    * ``self.recompute()``
    * ``self.gui()``
    * ``self.importance_sample()``

    Parameters
    ----------
    data : np.array
        Coordinates of samples. shape = (nsamples, ndims).

    columns : list(str)
        reference names of parameters

    logL : np.array
        loglikelihoods of samples.

    logL_birth : np.array or int
        birth loglikelihoods, or number of live points.

    labels : dict
        optional mapping from column names to plot labels

    label : str
        Legend label
        default: basename of root

    beta : float
        thermodynamic inverse temperature
        default: 1.

    logzero : float
        The threshold for `log(0)` values assigned to rejected sample points.
        Anything equal or below this value is set to `-np.inf`.
        default: -1e30

    """

    _metadata = Samples._metadata + ['root', '_beta']

    def __init__(self, *args, **kwargs):
        logzero = kwargs.pop('logzero', -1e30)
        self._beta = kwargs.pop('beta', 1.)
        logL_birth = kwargs.pop('logL_birth', None)
        if not isinstance(logL_birth, int) and logL_birth is not None:
            logL_birth = np.array(logL_birth)
            logL_birth = np.where(logL_birth <= logzero, -np.inf,
                                  logL_birth)

        super().__init__(logzero=logzero, *args, **kwargs)
        if logL_birth is not None:
            self.recompute(logL_birth, inplace=True)

    @property
    def _constructor(self):
        return NestedSamples

    def _compute_insertion_indexes(self):
        logL = self.logL.to_numpy()
        logL_birth = self.logL_birth.to_numpy()
        self['insertion'] = compute_insertion_indexes(logL, logL_birth)

    @property
    def beta(self):
        """Thermodynamic inverse temperature."""
        return self._beta

    @beta.setter
    def beta(self, beta):
        self._beta = beta
        logw = self.logw(beta=beta)
        self.set_weights(np.exp(logw - logw.max()), inplace=True)

    def set_beta(self, beta, inplace=False):
        """Change the inverse temperature.

        Parameters
        ----------
        beta : float
            Inverse temperature to set.
            (``beta=0`` corresponds to the prior distribution.)

        inplace : bool, default=False
            Indicates whether to modify the existing array, or return a copy
            with the inverse temperature changed.

        """
        if inplace:
            self.beta = beta
        else:
            data = self.copy()
            data.beta = beta
            return data

    def prior(self, inplace=False):
        """Re-weight samples at infinite temperature to get prior samples."""
        return self.set_beta(beta=0, inplace=inplace)

    # TODO: remove this in version >= 2.1
    def ns_output(self, *args, **kwargs):
        # noqa: disable=D102
        raise NotImplementedError(
            "This is anesthetic 1.0 syntax. You need to update, e.g.\n"
            "samples.ns_output(1000)  # anesthetic 1.0\n"
            "samples.stats(1000)      # anesthetic 2.0\n\n"
            "Check out the new temperature functionality: help(samples.stats),"
            " as well as average loglikelihoods: help(samples.logL_P)"
            )

    def stats(self, nsamples=None, beta=None, norm=None):
        r"""Compute Nested Sampling statistics.

        Using nested sampling we can compute:

        - ``logZ``: Bayesian evidence

          .. math::
              \log Z = \int L \pi d\theta

        - ``D_KL``: Kullback--Leibler divergence

          .. math::
              D_{KL} = \int P \log(P / \pi) d\theta

        - ``logL_P``: posterior averaged log-likelihood

          .. math::
              \langle\log L\rangle_P = \int P \log L d\theta

        - ``d_G``: Gaussian model dimensionality
          (or posterior variance of the log-likelihood)

          .. math::
              d_G/2 = \langle(\log L)^2\rangle_P - \langle\log L\rangle_P^2

          see `Handley and Lemos (2019) <https://arxiv.org/abs/1903.06682>`_
          for more details on model dimensionalities.

        (Note that all of these are available as individual functions with the
        same signature.)

        In addition to point estimates nested sampling provides an error bar
        or more generally samples from a (correlated) distribution over the
        variables. Samples from this distribution can be computed by providing
        an integer nsamples.

        Nested sampling as an athermal algorithm is also capable of producing
        these as a function of inverse thermodynamic temperature beta. This is
        provided as a vectorised function. If nsamples is also provided a
        MultiIndex dataframe is generated.

        These obey Occam's razor equation:

        .. math::
            \log Z = \langle\log L\rangle_P - D_{KL},

        which splits a model's quality ``logZ`` into a goodness-of-fit
        ``logL_P`` and a complexity penalty ``D_KL``. See `Hergt et al. (2021)
        <https://arxiv.org/abs/2102.11511>`_ for more detail.

        Parameters
        ----------
        nsamples : int, optional
            - If nsamples is not supplied, calculate mean value
            - If nsamples is integer, draw nsamples from the distribution of
              values inferred by nested sampling

        beta : float, array-like, optional
            inverse temperature(s) beta=1/kT. Default self.beta

        norm : Series, :class:`Samples`, optional
            :meth:`NestedSamples.stats` output used for normalisation.
            Can be either a Series of mean values or Samples produced with
            matching `nsamples` and `beta`. In addition to the columns
            ['logZ', 'D_KL', 'logL_P', 'd_G'], this adds the normalised
            versions ['Delta_logZ', 'Delta_D_KL', 'Delta_logL_P', 'Delta_d_G'].

        Returns
        -------
        if beta is scalar and nsamples is None:
            Series, index ['logZ', 'd_G', 'D_KL', 'logL_P']
        elif beta is scalar and nsamples is int:
            :class:`Samples`, index range(nsamples),
            columns ['logZ', 'd_G', 'D_KL', 'logL_P']
        elif beta is array-like and nsamples is None:
            :class:`Samples`, index beta,
            columns ['logZ', 'd_G', 'D_KL', 'logL_P']
        elif beta is array-like and nsamples is int:
            :class:`Samples`, index :class:`pandas.MultiIndex` the product of
            beta and range(nsamples)
            columns ['logZ', 'd_G', 'D_KL', 'logL_P']
        """
        logw = self.logw(nsamples, beta)
        if nsamples is None and beta is None:
            samples = self._constructor_sliced(index=self.columns[:0],
                                               dtype=float)
        else:
            samples = Samples(index=logw.columns, columns=self.columns[:0])
        samples['logZ'] = self.logZ(logw)
        samples.set_label('logZ', r'$\ln\mathcal{Z}$')
        w = np.exp(logw-samples['logZ'])

        betalogL = self._betalogL(beta)
        S = (logw*0).add(betalogL, axis=0) - samples.logZ

        samples['D_KL'] = (S*w).sum()
        samples.set_label('D_KL', r'$\mathcal{D}_\mathrm{KL}$')

        samples['logL_P'] = samples['logZ'] + samples['D_KL']
        samples.set_label('logL_P',
                          r'$\langle\ln\mathcal{L}\rangle_\mathcal{P}$')

        samples['d_G'] = ((S-samples.D_KL)**2*w).sum()*2
        samples.set_label('d_G', r'$d_\mathrm{G}$')

        samples.label = self.label

        if norm is not None:
            samples['Delta_logZ'] = samples['logZ'] - norm['logZ']
            samples.set_label('Delta_logZ',
                              r"$\Delta\ln\mathcal{Z}$")

            samples['Delta_D_KL'] = samples['D_KL'] - norm['D_KL']
            samples.set_label('Delta_D_KL',
                              r"$\Delta\mathcal{D}_\mathrm{KL}$")

            samples['Delta_logL_P'] = samples['logL_P'] - norm['logL_P']
            samples.set_label(
                'Delta_logL_P',
                r"$\Delta\langle\ln\mathcal{L}\rangle_\mathcal{P}$"
            )

            samples['Delta_d_G'] = samples['d_G'] - norm['d_G']
            samples.set_label('Delta_d_G',
                              r"$\Delta d_\mathrm{G}$")

        return samples

    def logX(self, nsamples=None):
        """Log-Volume.

        The log of the prior volume contained within each iso-likelihood
        contour.

        Parameters
        ----------
        nsamples : int, optional
            - If nsamples is not supplied, calculate mean value
            - If nsamples is integer, draw nsamples from the distribution of
              values inferred by nested sampling

        Returns
        -------
        if nsamples is None:
            WeightedSeries like self
        elif nsamples is int:
            WeightedDataFrame like self, columns range(nsamples)
        """
        if nsamples is None:
            t = np.log(self.nlive/(self.nlive+1))
        else:
            r = np.log(np.random.rand(len(self), nsamples))
            w = self.get_weights()
            r = self.nlive._constructor_expanddim(r, self.index, weights=w)
            t = r.divide(self.nlive, axis=0)
            t.columns.name = 'samples'
        logX = t.cumsum()
        logX.name = 'logX'
        return logX

    # TODO: remove this in version >= 2.1
    def dlogX(self, nsamples=None):
        # noqa: disable=D102
        raise NotImplementedError(
            "This is anesthetic 1.0 syntax. You should instead use logdX."
            )

    def logdX(self, nsamples=None):
        """Compute volume of shell of loglikelihood.

        Parameters
        ----------
        nsamples : int, optional
            - If nsamples is not supplied, calculate mean value
            - If nsamples is integer, draw nsamples from the distribution of
              values inferred by nested sampling

        Returns
        -------
        if nsamples is None:
            WeightedSeries like self
        elif nsamples is int:
            WeightedDataFrame like self, columns range(nsamples)
        """
        logX = self.logX(nsamples)
        logXp = logX.shift(1, fill_value=0)
        logXm = logX.shift(-1, fill_value=-np.inf)
        logdX = np.log(1 - np.exp(logXm-logXp)) + logXp - np.log(2)
        logdX.name = 'logdX'

        return logdX

    def _betalogL(self, beta=None):
        """Log(L**beta) convenience function.

        Parameters
        ----------
        beta : scalar or array-like, optional
            inverse temperature(s) beta=1/kT. Default self.beta

        Returns
        -------
        if beta is scalar:
            WeightedSeries like self
        elif beta is array-like:
            WeightedDataFrame like self, columns of beta
        """
        if beta is None:
            beta = self.beta
        logL = self.logL
        if np.isscalar(beta):
            betalogL = beta * logL
            betalogL.name = 'betalogL'
        else:
            betalogL = logL._constructor_expanddim(np.outer(self.logL, beta),
                                                   self.index, columns=beta)
            betalogL.columns.name = 'beta'
        return betalogL

    def logw(self, nsamples=None, beta=None):
        """Log-nested sampling weight.

        The logarithm of the (unnormalised) sampling weight log(L**beta*dX).

        Parameters
        ----------
        nsamples : int, optional
            - If nsamples is not supplied, calculate mean value
            - If nsamples is integer, draw nsamples from the distribution of
              values inferred by nested sampling
            - If nsamples is array, nsamples is assumed to be logw and returned
              (implementation convenience functionality)

        beta : float, array-like, optional
            inverse temperature(s) beta=1/kT. Default self.beta

        Returns
        -------
        if nsamples is array-like:
            WeightedDataFrame equal to nsamples
        elif beta is scalar and nsamples is None:
            WeightedSeries like self
        elif beta is array-like and nsamples is None:
            WeightedDataFrame like self, columns of beta
        elif beta is scalar and nsamples is int:
            WeightedDataFrame like self, columns of range(nsamples)
        elif beta is array-like and nsamples is int:
            WeightedDataFrame like self, MultiIndex columns the product of beta
            and range(nsamples)
        """
        if np.ndim(nsamples) > 0:
            return nsamples

        logdX = self.logdX(nsamples)
        betalogL = self._betalogL(beta)

        if logdX.ndim == 1 and betalogL.ndim == 1:
            logw = logdX + betalogL
        elif logdX.ndim > 1 and betalogL.ndim == 1:
            logw = logdX.add(betalogL, axis=0)
        elif logdX.ndim == 1 and betalogL.ndim > 1:
            logw = betalogL.add(logdX, axis=0)
        else:
            cols = MultiIndex.from_product([betalogL.columns, logdX.columns])
            logdX = logdX.reindex(columns=cols, level='samples')
            betalogL = betalogL.reindex(columns=cols, level='beta')
            logw = betalogL+logdX
        return logw

    def logZ(self, nsamples=None, beta=None):
        """Log-Evidence.

        Parameters
        ----------
        nsamples : int, optional
            - If nsamples is not supplied, calculate mean value
            - If nsamples is integer, draw nsamples from the distribution of
              values inferred by nested sampling
            - If nsamples is array, nsamples is assumed to be logw

        beta : float, array-like, optional
            inverse temperature(s) beta=1/kT. Default self.beta

        Returns
        -------
        if nsamples is array-like:
            :class:`pandas.Series`, index nsamples.columns
        elif beta is scalar and nsamples is None:
            float
        elif beta is array-like and nsamples is None:
            :class:`pandas.Series`, index beta
        elif beta is scalar and nsamples is int:
            :class:`pandas.Series`, index range(nsamples)
        elif beta is array-like and nsamples is int:
            :class:`pandas.Series`, :class:`pandas.MultiIndex` columns the
            product of beta and range(nsamples)
        """
        logw = self.logw(nsamples, beta)
        logZ = logsumexp(logw, axis=0)
        if np.isscalar(logZ):
            return logZ
        else:
            return logw._constructor_sliced(logZ, name='logZ',
                                            index=logw.columns).squeeze()

    _logZ_function_shape = '\n' + '\n'.join(logZ.__doc__.split('\n')[1:])

    # TODO: remove this in version >= 2.1
    def D(self, nsamples=None):
        # noqa: disable=D102
        raise NotImplementedError(
            "This is anesthetic 1.0 syntax. You need to update, e.g.\n"
            "samples.D(1000)     # anesthetic 1.0\n"
            "samples.D_KL(1000)  # anesthetic 2.0\n\n"
            "Check out the new temperature functionality: help(samples.D_KL), "
            "as well as average loglikelihoods: help(samples.logL_P)"
            )

    def D_KL(self, nsamples=None, beta=None):
        """Kullback--Leibler divergence."""
        logw = self.logw(nsamples, beta)
        logZ = self.logZ(logw, beta)
        betalogL = self._betalogL(beta)
        S = (logw*0).add(betalogL, axis=0) - logZ
        w = np.exp(logw-logZ)
        D_KL = (S*w).sum()
        if np.isscalar(D_KL):
            return D_KL
        else:
            return self._constructor_sliced(D_KL, name='D_KL',
                                            index=logw.columns).squeeze()

    D_KL.__doc__ += _logZ_function_shape

    # TODO: remove this in version >= 2.1
    def d(self, nsamples=None):
        # noqa: disable=D102
        raise NotImplementedError(
            "This is anesthetic 1.0 syntax. You need to update, e.g.\n"
            "samples.d(1000)     # anesthetic 1.0\n"
            "samples.d_G(1000)  # anesthetic 2.0\n\n"
            "Check out the new temperature functionality: help(samples.d_G), "
            "as well as average loglikelihoods: help(samples.logL_P)"
            )

    def d_G(self, nsamples=None, beta=None):
        """Bayesian model dimensionality."""
        logw = self.logw(nsamples, beta)
        logZ = self.logZ(logw, beta)
        betalogL = self._betalogL(beta)
        S = (logw*0).add(betalogL, axis=0) - logZ
        w = np.exp(logw-logZ)
        D_KL = (S*w).sum()
        d_G = ((S-D_KL)**2*w).sum()*2
        if np.isscalar(d_G):
            return d_G
        else:
            return self._constructor_sliced(d_G, name='d_G',
                                            index=logw.columns).squeeze()

    d_G.__doc__ += _logZ_function_shape

    def logL_P(self, nsamples=None, beta=None):
        """Posterior averaged loglikelihood."""
        logw = self.logw(nsamples, beta)
        logZ = self.logZ(logw, beta)
        betalogL = self._betalogL(beta)
        betalogL = (logw*0).add(betalogL, axis=0)
        w = np.exp(logw-logZ)
        logL_P = (betalogL*w).sum()
        if np.isscalar(logL_P):
            return logL_P
        else:
            return self._constructor_sliced(logL_P, name='logL_P',
                                            index=logw.columns).squeeze()

    logL_P.__doc__ += _logZ_function_shape

    def contour(self, logL=None):
        """Convert contour from (index or None) to a float loglikelihood.

        Convention is that live points are inclusive of the contour.

        Helper function for:
            - NestedSamples.live_points,
            - NestedSamples.dead_points,
            - NestedSamples.truncate.

        Parameters
        ----------
        logL : float or int, optional
            Loglikelihood or iteration number
            If not provided, return the contour containing the last set of
            live points.

        Returns
        -------
        logL : float
            Loglikelihood of contour
        """
        if logL is None:
<<<<<<< HEAD
            logL = self.loc[self.logL > self.logL_birth.max()].logL.iloc[0]
=======
            logL_max = self.logL_birth.max(numeric_only=True)
            logL = self.loc[self.logL > logL_max].logL.iloc[0]
>>>>>>> 2e4cc036
        elif isinstance(logL, (float, np.floating)):
            pass
        else:
            logL = float(self.logL[logL])
        return logL

    def live_points(self, logL=None):
        """Get the live points within a contour.

        Parameters
        ----------
        logL : float or int, optional
            Loglikelihood or iteration number to return live points.
            If not provided, return the last set of active live points.

        Returns
        -------
        live_points : Samples
            Live points at either:
                - contour logL (if input is float)
                - ith iteration (if input is integer)
                - last set of live points if no argument provided
        """
        logL = self.contour(logL)
        i = ((self.logL >= logL) & ~(self.logL_birth >= logL)).to_numpy()
        return Samples(self[i]).set_weights(None)

    def dead_points(self, logL=None):
        """Get the dead points at a given contour.

        Convention is that dead points are exclusive of the contour.

        Parameters
        ----------
        logL : float or int, optional
            Loglikelihood or iteration number to return dead points.
            If not provided, return the last set of dead points.

        Returns
        -------
        dead_points : Samples
            Dead points at either:
                - contour logL (if input is float)
                - ith iteration (if input is integer)
                - last set of dead points if no argument provided
        """
        logL = self.contour(logL)
        i = ((self.logL < logL)).to_numpy()
        return Samples(self[i]).set_weights(None)

    def truncate(self, logL=None):
        """Truncate the run at a given contour.

        Returns the union of the live_points and dead_points.

        Parameters
        ----------
        logL : float or int, optional
            Loglikelihood or iteration number to truncate run.
            If not provided, truncate at the last set of dead points.

        Returns
        -------
        truncated_run : NestedSamples
            Run truncated at either:
                - contour logL (if input is float)
                - ith iteration (if input is integer)
                - last set of dead points if no argument provided
        """
        dead_points = self.dead_points(logL)
        live_points = self.live_points(logL)
        index = np.concatenate([dead_points.index, live_points.index])
        return self.loc[index].recompute()

    def posterior_points(self, beta=1):
        """Get equally weighted posterior points at temperature beta."""
        return self.set_beta(beta).compress('equal')

    def prior_points(self, params=None):
        """Get equally weighted prior points."""
        return self.posterior_points(beta=0)

    def gui(self, params=None):
        """Construct a graphical user interface for viewing samples."""
        return RunPlotter(self, params)

    def importance_sample(self, logL_new, action='add', inplace=False):
        """Perform importance re-weighting on the log-likelihood.

        Parameters
        ----------
        logL_new : np.array
            New log-likelihood values. Should have the same shape as `logL`.

        action : str, default='add'
            Can be any of {'add', 'replace', 'mask'}.

            * add: Add the new `logL_new` to the current `logL`.
            * replace: Replace the current `logL` with the new `logL_new`.
            * mask: treat `logL_new` as a boolean mask and only keep the
              corresponding (True) samples.

        inplace : bool, optional
            Indicates whether to modify the existing array, or return a new
            frame with importance sampling applied.
            default: False

        Returns
        -------
        samples : :class:`NestedSamples`
            Importance re-weighted samples.

        """
        samples = super().importance_sample(logL_new, action=action)
        mask = (samples.logL > samples.logL_birth).to_numpy()
        samples = samples[mask].recompute()
        if inplace:
            self._update_inplace(samples)
        else:
            return samples.__finalize__(self, "importance_sample")

    def recompute(self, logL_birth=None, inplace=False):
        """Re-calculate the nested sampling contours and live points.

        Parameters
        ----------
        logL_birth : array-like or int, optional

            * array-like: the birth contours.
            * int: the number of live points.
            * default: use the existing birth contours to compute nlive

        inplace : bool, default=False
            Indicates whether to modify the existing array, or return a new
            frame with contours resorted and nlive recomputed

        """
        if inplace:
            samples = self
        else:
            samples = self.copy()

        nlive_label = r'$n_\mathrm{live}$'
        if is_int(logL_birth):
            nlive = logL_birth
            samples.sort_values('logL', inplace=True)
            samples.reset_index(drop=True, inplace=True)
            n = np.ones(len(self), int) * nlive
            n[-nlive:] = np.arange(nlive, 0, -1)
            samples['nlive', nlive_label] = n
        else:
            if logL_birth is not None:
                label = r'$\ln\mathcal{L}_\mathrm{birth}$'
                samples['logL_birth'] = logL_birth
                if self.islabelled():
                    samples.set_label('logL_birth', label)

            if 'logL_birth' not in samples:
                raise RuntimeError("Cannot recompute run without "
                                   "birth contours logL_birth.")

            invalid = (samples.logL <= samples.logL_birth).to_numpy()
            n_bad = invalid.sum()
            n_equal = (samples.logL == samples.logL_birth).sum()
            if n_bad:
                n_inf = ((samples.logL == samples.logL_birth) &
                         (samples.logL == -np.inf)).sum()
                if n_bad > n_inf:
                    warnings.warn(
                        "%i out of %i samples have logL <= logL_birth,\n"
                        "%i of which have logL == logL_birth.\n"
                        "This may just indicate numerical rounding errors at "
                        "the peak of the likelihood, but further "
                        "investigation of the chains files is recommended.\n"
                        "Dropping the invalid samples."
                        % (n_bad, len(samples), n_equal), RuntimeWarning)
                samples = samples[~invalid].reset_index(drop=True)

            samples.sort_values('logL', inplace=True)
            samples.reset_index(drop=True, inplace=True)
            nlive = compute_nlive(samples.logL, samples.logL_birth)
            samples['nlive'] = nlive
            if self.islabelled():
                samples.set_label('nlive', nlive_label)

        samples.beta = samples._beta

        if np.any(pandas.isna(samples.logL)):
            warnings.warn("NaN encountered in logL. If this is unexpected, you"
                          " should investigate why your likelihood is throwing"
                          " NaNs. Dropping these samples at prior level",
                          RuntimeWarning)
            samples = samples[samples.logL.notna().to_numpy()].recompute()

        if inplace:
            self._update_inplace(samples)
        else:
            return samples.__finalize__(self, "recompute")


def merge_nested_samples(runs):
    """Merge one or more nested sampling runs.

    Parameters
    ----------
    runs : list(:class:`NestedSamples`)
        List or array-like of one or more nested sampling runs.
        If only a single run is provided, this recalculates the live points and
        as such can be used for masked runs.

    Returns
    -------
    samples : :class:`NestedSamples`
        Merged run.
    """
    merge = pandas.concat(runs, ignore_index=True)
    return merge.recompute()


def merge_samples_weighted(samples, weights=None, label=None):
    r"""Merge sets of samples with weights.

    Combine two (or more) samples so the new PDF is
    P(x|new) = weight_A P(x|A) + weight_B P(x|B).
    The number of samples and internal weights do not affect the result.

    Parameters
    ----------
    samples : list(:class:`NestedSamples`) or list(:class:`MCMCSamples`)
        List or array-like of one or more MCMC or nested sampling runs.

    weights : list(double) or None
        Weight for each run in samples (normalized internally).
        Can be omitted if samples are :class:`NestedSamples`,
        then exp(logZ) is used as weight.

    label : str or None, default=None
        Label for the new samples.

    Returns
    -------
    new_samples : :class:`Samples`
        Merged (weighted) run.
    """
    if not (isinstance(samples, Sequence) or
            isinstance(samples, Series)):
        raise TypeError("samples must be a list of samples "
                        "(Sequence or pandas.Series)")

    mcmc_samples = copy.deepcopy([Samples(s) for s in samples])
    if weights is None:
        try:
            logZs = np.array(copy.deepcopy([s.logZ() for s in samples]))
        except AttributeError:
            raise ValueError("If samples includes MCMCSamples "
                             "then weights must be given.")
        # Subtract logsumexp to avoid numerical issues (similar to max(logZs))
        logZs -= logsumexp(logZs)
        weights = np.exp(logZs)
    else:
        if len(weights) != len(samples):
            raise ValueError("samples and weights must have the same length,"
                             "each weight is for a whole sample. Currently",
                             len(samples), len(weights))

    new_samples = []
    for s, w in zip(mcmc_samples, weights):
        # Normalize the given weights
        new_weights = s.get_weights() / s.get_weights().sum()
        new_weights *= w/np.sum(weights)
        s = Samples(s, weights=new_weights)
        new_samples.append(s)

    new_samples = pandas.concat(new_samples)

    new_weights = new_samples.get_weights()
    new_weights /= new_weights.max()
    new_samples.set_weights(new_weights, inplace=True)

    new_samples.label = label

    return new_samples


adjust_docstrings(Samples.to_hdf, r'(pd|pandas)\.DataFrame', 'DataFrame')
adjust_docstrings(Samples.to_hdf, 'DataFrame', 'pandas.DataFrame')
adjust_docstrings(Samples.to_hdf, r'(pd|pandas)\.read_hdf', 'read_hdf')
adjust_docstrings(Samples.to_hdf, 'read_hdf', 'pandas.read_hdf')
adjust_docstrings(Samples.to_hdf, ':func:`open`', '`open`')<|MERGE_RESOLUTION|>--- conflicted
+++ resolved
@@ -1163,12 +1163,8 @@
             Loglikelihood of contour
         """
         if logL is None:
-<<<<<<< HEAD
-            logL = self.loc[self.logL > self.logL_birth.max()].logL.iloc[0]
-=======
             logL_max = self.logL_birth.max(numeric_only=True)
             logL = self.loc[self.logL > logL_max].logL.iloc[0]
->>>>>>> 2e4cc036
         elif isinstance(logL, (float, np.floating)):
             pass
         else:
