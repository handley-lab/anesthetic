"""Deprecated module for backwards compatibility."""
# TODO: remove this file in version >= 2.1
import warnings
<<<<<<< HEAD
from pandas import MultiIndex, Series
from collections.abc import Sequence
from anesthetic.utils import (compute_nlive, compute_insertion_indexes,
                              is_int, logsumexp)
from anesthetic.gui.plot import RunPlotter
from wpandas import WeightedDataFrame, WeightedSeries
from lpandas import LabelledDataFrame, LabelledSeries
from pandas.core.accessor import CachedAccessor
from anesthetic.plot import (make_1d_axes, make_2d_axes,
                             AxesSeries, AxesDataFrame)
import wpandas
from anesthetic.plotting import PlotAccessor
wpandas.core._WeightedObject.plot = CachedAccessor("plot", PlotAccessor)


class WeightedLabelledDataFrame(WeightedDataFrame, LabelledDataFrame):
    """:class:`pandas.DataFrame` with weights and labels."""

    _metadata = WeightedDataFrame._metadata + LabelledDataFrame._metadata

    def __init__(self, *args, **kwargs):
        labels = kwargs.pop('labels', None)
        if not hasattr(self, '_labels'):
            self._labels = ('weights', 'labels')
        super().__init__(*args, **kwargs)
        if labels is not None:
            if isinstance(labels, dict):
                labels = [labels.get(p, '') for p in self]
            self.set_labels(labels, inplace=True)

    def islabelled(self, axis=1):
        """Search for existence of labels."""
        return super().islabelled(axis=axis)

    def get_labels(self, axis=1):
        """Retrieve labels from an axis."""
        return super().get_labels(axis=axis)

    def get_labels_map(self, axis=1):
        """Retrieve mapping from paramnames to labels from an axis."""
        return super().get_labels_map(axis=axis)

    def get_label(self, param, axis=1):
        """Retrieve mapping from paramnames to labels from an axis."""
        return super().get_label(param, axis=axis)

    def set_label(self, param, value, axis=1):
        """Set a specific label to a specific value on an axis."""
        return super().set_label(param, value, axis=axis, inplace=True)

    def drop_labels(self, axis=1):
        """Drop the labels from an axis if present."""
        return super().drop_labels(axis)

    def set_labels(self, labels, axis=1, inplace=False, level=None):
        """Set labels along an axis."""
        return super().set_labels(labels, axis=axis,
                                  inplace=inplace, level=level)

    @property
    def _constructor(self):
        return WeightedLabelledDataFrame

    @property
    def _constructor_sliced(self):
        return WeightedLabelledSeries


class WeightedLabelledSeries(WeightedSeries, LabelledSeries):
    """Series with weights and labels."""

    _metadata = WeightedSeries._metadata + LabelledSeries._metadata

    def __init__(self, *args, **kwargs):
        if not hasattr(self, '_labels'):
            self._labels = ('weights', 'labels')
        super().__init__(*args, **kwargs)

    def set_label(self, param, value, axis=0):
        """Set a specific label to a specific value."""
        return super().set_label(param, value, axis=axis, inplace=True)

    @property
    def _constructor(self):
        return WeightedLabelledSeries

    @property
    def _constructor_expanddim(self):
        return WeightedLabelledDataFrame


class Samples(WeightedLabelledDataFrame):
    """Storage and plotting tools for general samples.

    Extends the :class:`pandas.DataFrame` by providing plotting methods and
    standardising sample storage.

    Example plotting commands include
        - ``samples.plot_1d(['paramA', 'paramB'])``
        - ``samples.plot_2d(['paramA', 'paramB'])``
        - ``samples.plot_2d([['paramA', 'paramB'], ['paramC', 'paramD']])``

    Parameters
    ----------
    data : np.array
        Coordinates of samples. shape = (nsamples, ndims).

    columns : list(str)
        reference names of parameters

    weights : np.array
        weights of samples.

    logL : np.array
        loglikelihoods of samples.

    labels : dict or array-like
        mapping from columns to plotting labels

    label : str
        Legend label

    logzero : float, default=-1e30
        The threshold for `log(0)` values assigned to rejected sample points.
        Anything equal or below this value is set to `-np.inf`.

    """

    _metadata = WeightedLabelledDataFrame._metadata + ['label']

    def __init__(self, *args, **kwargs):
        logzero = kwargs.pop('logzero', -1e30)
        logL = kwargs.pop('logL', None)
        if logL is not None:
            logL = np.array(logL)
            logL = np.where(logL <= logzero, -np.inf, logL)
        self.label = kwargs.pop('label', None)

        super().__init__(*args, **kwargs)

        if logL is not None:
            self['logL'] = logL
            if self.islabelled(axis=1):
                self.set_label('logL', r'$\ln\mathcal{L}$')

    @property
    def _constructor(self):
        return Samples

    plot = CachedAccessor("plot", PlotAccessor)

    def plot_1d(self, axes, *args, **kwargs):
        """Create an array of 1D plots.

        Parameters
        ----------
        axes : plotting axes
            Can be:

            * list(str) or str
            * :class:`pandas.Series` of :class:`matplotlib.axes.Axes`

            If a :class:`pandas.Series` is provided as an existing set of axes,
            then this is used for creating the plot. Otherwise, a new set of
            axes are created using the list or lists of strings.

        kind : str, default='kde_1d'
            What kind of plots to produce. Alongside the usual pandas options
            {'hist', 'box', 'kde', 'density'}, anesthetic also provides

            * 'hist_1d': :func:`anesthetic.plot.hist_plot_1d`
            * 'kde_1d': :func:`anesthetic.plot.kde_plot_1d`
            * 'fastkde_1d': :func:`anesthetic.plot.fastkde_plot_1d`

            Warning -- while the other pandas plotting options
            {'line', 'bar', 'barh', 'area', 'pie'} are also accessible, these
            can be hard to interpret/expensive for :class:`Samples`,
            :class:`MCMCSamples`, or :class:`NestedSamples`.

        Returns
        -------
        axes : :class:`pandas.Series` of :class:`matplotlib.axes.Axes`
            Pandas array of axes objects

        """
        # TODO: remove this in version >= 2.1
        if 'plot_type' in kwargs:
            raise ValueError(
                "You are using the anesthetic 1.0 kwarg \'plot_type\' instead "
                "of anesthetic 2.0 \'kind\'. Please update your code."
                )

        if not isinstance(axes, AxesSeries):
            _, axes = make_1d_axes(axes, labels=self.get_labels_map())

        kwargs['kind'] = kwargs.get('kind', 'kde_1d')
        kwargs['label'] = kwargs.get('label', self.label)

        # TODO: remove this in version >= 2.1
        if kwargs['kind'] == 'kde':
            warnings.warn(
                "You are using \'kde\' as a plot kind. "
                "\'kde_1d\' is the appropriate keyword for anesthetic. "
                "Your plots may look odd if you use this argument."
                )
        elif kwargs['kind'] == 'hist':
            warnings.warn(
                "You are using \'hist\' as a plot kind. "
                "\'hist_1d\' is the appropriate keyword for anesthetic. "
                "Your plots may look odd if you use this argument."
                )

        for x, ax in axes.items():
            if x in self and kwargs['kind'] is not None:
                xlabel = self.get_label(x)
                self[x].plot(ax=ax, xlabel=xlabel,
                             *args, **kwargs)
                ax.set_xlabel(xlabel)
            else:
                ax.plot([], [])

        return axes

    def plot_2d(self, axes, *args, **kwargs):
        """Create an array of 2D plots.

        To avoid interfering with y-axis sharing, one-dimensional plots are
        created on a separate axis, which is monkey-patched onto the argument
        ax as the attribute ax.twin.

        Parameters
        ----------
        axes : plotting axes
            Can be:
                - list(str) if the x and y axes are the same
                - [list(str),list(str)] if the x and y axes are different
                - :class:`pandas.DataFrame` of :class:`matplotlib.axes.Axes`

            If a :class:`pandas.DataFrame` is provided as an existing set of
            axes, then this is used for creating the plot. Otherwise, a new set
            of axes are created using the list or lists of strings.

        kind/kinds : dict, optional
            What kinds of plots to produce. Dictionary takes the keys
            'diagonal' for the 1D plots and 'lower' and 'upper' for the 2D
            plots. The options for 'diagonal' are:

                - 'kde_1d': :func:`anesthetic.plot.kde_plot_1d`
                - 'hist_1d': :func:`anesthetic.plot.hist_plot_1d`
                - 'fastkde_1d': :func:`anesthetic.plot.fastkde_plot_1d`
                - 'kde': :meth:`pandas.Series.plot.kde`
                - 'hist': :meth:`pandas.Series.plot.hist`
                - 'box': :meth:`pandas.Series.plot.box`
                - 'density': :meth:`pandas.Series.plot.density`

            The options for 'lower' and 'upper' are:

                - 'kde_2d': :func:`anesthetic.plot.kde_contour_plot_2d`
                - 'hist_2d': :func:`anesthetic.plot.hist_plot_2d`
                - 'scatter_2d': :func:`anesthetic.plot.scatter_plot_2d`
                - 'fastkde_2d': :func:`anesthetic.plot.fastkde_contour_plot_2d`
                - 'kde': :meth:`pandas.DataFrame.plot.kde`
                - 'scatter': :meth:`pandas.DataFrame.plot.scatter`
                - 'hexbin': :meth:`pandas.DataFrame.plot.hexbin`

            There are also a set of shortcuts provided in
            :attr:`plot_2d_default_kinds`:

                - 'kde_1d': 1d kde plots down the diagonal
                - 'kde_2d': 2d kde plots in lower triangle
                - 'kde': 1d & 2d kde plots in lower & diagonal
                - 'hist_1d': 1d histograms down the diagonal
                - 'hist_2d': 2d histograms in lower triangle
                - 'hist': 1d & 2d histograms in lower & diagonal

            Feel free to add your own to this list!
            Default:
            {'diagonal': 'kde_1d', 'lower': 'kde_2d', 'upper':'scatter_2d'}

        diagonal_kwargs, lower_kwargs, upper_kwargs : dict, optional
            kwargs for the diagonal (1D)/lower or upper (2D) plots. This is
            useful when there is a conflict of kwargs for different kinds of
            plots.  Note that any kwargs directly passed to plot_2d will
            overwrite any kwarg with the same key passed to <sub>_kwargs.
            Default: {}

        Returns
        -------
        axes : :class:`pandas.DataFrame` of :class:`matplotlib.axes.Axes`
            Pandas array of axes objects

        """
        # TODO: remove this in version >= 2.1
        if 'types' in kwargs:
            raise ValueError(
                "You are using the anesthetic 1.0 kwarg \'types\' instead of "
                "anesthetic 2.0 \'kind' or \'kinds\' (synonyms). "
                "Please update your code."
                )
        kind = kwargs.pop('kind', 'default')
        kind = kwargs.pop('kinds', kind)

        if isinstance(kind, str) and kind in self.plot_2d_default_kinds:
            kind = self.plot_2d_default_kinds.get(kind)
        if (not isinstance(kind, dict) or
                not set(kind.keys()) <= {'lower', 'upper', 'diagonal'}):
            raise ValueError(f"{kind} is not a valid input. `kind`/`kinds` "
                             "must be a dict mapping "
                             "{'lower','diagonal','upper'} to an allowed plot "
                             "(see `help(NestedSamples.plot2d)`), or one of "
                             "the following string shortcuts: "
                             f"{list(self.plot_2d_default_kinds.keys())}")

        local_kwargs = {pos: kwargs.pop('%s_kwargs' % pos, {})
                        for pos in ['upper', 'lower', 'diagonal']}
        kwargs['label'] = kwargs.get('label', self.label)

        for pos in local_kwargs:
            local_kwargs[pos].update(kwargs)

        if not isinstance(axes, AxesDataFrame):
            _, axes = make_2d_axes(axes, labels=self.get_labels(),
                                   upper=('upper' in kind),
                                   lower=('lower' in kind),
                                   diagonal=('diagonal' in kind))

        for y, row in axes.iterrows():
            for x, ax in row.items():
                if ax is not None:
                    pos = ax.position
                    lkwargs = local_kwargs.get(pos, {})
                    lkwargs['kind'] = kind.get(pos, None)
                    # TODO: remove this in version >= 2.1
                    if lkwargs['kind'] == 'kde':
                        warnings.warn(
                            "You are using \'kde\' as a plot kind. "
                            "\'kde_1d\' and \'kde_2d\' are the appropriate "
                            "keywords for anesthetic. Your plots may look "
                            "odd if you use this argument."
                            )
                    elif lkwargs['kind'] == 'hist':
                        warnings.warn(
                            "You are using \'hist\' as a plot kind. "
                            "\'hist_1d\' and \'hist_2d\' are the appropriate "
                            "keywords for anesthetic. Your plots may look "
                            "odd if you use this argument."
                            )
                    if x in self and y in self and lkwargs['kind'] is not None:
                        xlabel = self.get_label(x)
                        ylabel = self.get_label(y)
                        if x == y:
                            self[x].plot(ax=ax.twin, xlabel=xlabel,
                                         *args, **lkwargs)
                            ax.set_xlabel(xlabel)
                            ax.set_ylabel(ylabel)
                        else:
                            self.plot(x, y, ax=ax, xlabel=xlabel,
                                      ylabel=ylabel, *args, **lkwargs)
                            ax.set_xlabel(xlabel)
                            ax.set_ylabel(ylabel)
                    else:
                        if x == y:
                            ax.twin.plot([], [])
                        else:
                            ax.plot([], [])

        return axes

    plot_2d_default_kinds = {
        'default': {'diagonal': 'kde_1d',
                    'lower': 'kde_2d',
                    'upper': 'scatter_2d'},
        'kde': {'diagonal': 'kde_1d', 'lower': 'kde_2d'},
        'kde_1d': {'diagonal': 'kde_1d'},
        'kde_2d': {'lower': 'kde_2d'},
        'hist': {'diagonal': 'hist_1d', 'lower': 'hist_2d'},
        'hist_1d': {'diagonal': 'hist_1d'},
        'hist_2d': {'lower': 'hist_2d'},
    }

    def importance_sample(self, logL_new, action='add', inplace=False):
        """Perform importance re-weighting on the log-likelihood.

        Parameters
        ----------
        logL_new : np.array
            New log-likelihood values. Should have the same shape as `logL`.

        action : str, default='add'
            Can be any of {'add', 'replace', 'mask'}.

            * add: Add the new `logL_new` to the current `logL`.
            * replace: Replace the current `logL` with the new `logL_new`.
            * mask: treat `logL_new` as a boolean mask and only keep the
              corresponding (True) samples.

        inplace : bool, default=False
            Indicates whether to modify the existing array, or return a new
            frame with importance sampling applied.

        Returns
        -------
        samples : :class:`Samples`/:class:`MCMCSamples`/:class:`NestedSamples`
            Importance re-weighted samples.

        """
        if inplace:
            samples = self
        else:
            samples = self.copy()

        if action == 'add':
            new_weights = samples.get_weights()
            new_weights *= np.exp(logL_new - logL_new.max())
            samples.set_weights(new_weights, inplace=True)
            samples.logL += logL_new
        elif action == 'replace':
            logL_new2 = logL_new - samples.logL
            new_weights = samples.get_weights()
            new_weights *= np.exp(logL_new2 - logL_new2.max())
            samples.set_weights(new_weights, inplace=True)
            samples.logL = logL_new
        elif action == 'mask':
            samples = samples[logL_new]
        else:
            raise NotImplementedError("`action` needs to be one of "
                                      "{'add', 'replace', 'mask'}, but '%s' "
                                      "was requested." % action)

        if inplace:
            self._update_inplace(samples)
        else:
            return samples.__finalize__(self, "importance_sample")

    # TODO: remove this in version >= 2.1
    @property
    def tex(self):
        # noqa: disable=D102
        raise NotImplementedError(
            "This is anesthetic 1.0 syntax. You need to update, e.g.\n"
            "samples.tex[label] = tex        # anesthetic 1.0\n"
            "samples.set_label(label, tex)   # anesthetic 2.0\n\n"
            "tex = samples.tex[label]        # anesthetic 1.0\n"
            "tex = samples.get_label(label)  # anesthetic 2.0"
            )


class MCMCSamples(Samples):
    """Storage and plotting tools for MCMC samples.

    Any new functionality specific to MCMC (e.g. convergence criteria etc.)
    should be put here.

    Parameters
    ----------
    data : np.array
        Coordinates of samples. shape = (nsamples, ndims).

    columns : array-like
        reference names of parameters

    weights : np.array
        weights of samples.

    logL : np.array
        loglikelihoods of samples.

    labels : dict or array-like
        mapping from columns to plotting labels

    label : str
        Legend label

    logzero : float, default=-1e30
        The threshold for `log(0)` values assigned to rejected sample points.
        Anything equal or below this value is set to `-np.inf`.

    """

    _metadata = Samples._metadata + ['root']

    @property
    def _constructor(self):
        return MCMCSamples

    def remove_burn_in(self, burn_in, reset_index=False, inplace=False):
        """Remove burn-in samples from each MCMC chain.

        Parameters
        ----------
        burn_in : int or float or array_like
            Fraction or number of samples to remove or keep:

            * ``if 0 < burn_in < 1``: remove first fraction of samples
            * ``elif 1 < burn_in``: remove first number of samples
            * ``elif -1 < burn_in < 0``: keep last fraction of samples
            * ``elif burn_in < -1``: keep last number of samples
            * ``elif type(burn_in)==list``: different burn-in for each chain

        reset_index : bool, default=False
            Whether to reset the index counter to start at zero or not.

        inplace : bool, default=False
            Indicates whether to modify the existing array or return a copy.

        """
        chains = self.groupby(('chain', '$n_\\mathrm{chain}$'), sort=False,
                              group_keys=False)
        nchains = chains.ngroups
        if isinstance(burn_in, (int, float)):
            ndrop = np.full(nchains, burn_in)
        elif isinstance(burn_in, (list, tuple, np.ndarray)) \
                and len(burn_in) == nchains:
            ndrop = np.array(burn_in)
        else:
            raise ValueError("`burn_in` has to be a scalar or an array of "
                             "length matching the number of chains "
                             "`nchains=%d`. However, you provided "
                             "`burn_in=%s`" % (nchains, burn_in))
        if np.all(np.abs(ndrop) < 1):
            nsamples = chains.count().iloc[:, 0].to_numpy()
            ndrop = ndrop * nsamples
        ndrop = ndrop.astype(int)
        data = self.drop(chains.apply(lambda g: g.head(ndrop[g.name-1])).index,
                         inplace=inplace)
        if reset_index:
            data = data.reset_index(drop=True, inplace=inplace)
        return data

    def Gelman_Rubin(self, params=None):
        """Gelman--Rubin convergence statistic of multiple MCMC chains.

        Determine the Gelman--Rubin convergence statistic ``R-1`` by computing
        and comparing the within-chain variance and the between-chain variance.
        This follows the routine as outlined in
        `Lewis (2013), section IV.A. <https://arxiv.org/abs/1304.4473>`_

        Note that this requires more than one chain. To circumvent this, you
        could overwrite the ``'chain'`` column, splitting the samples into two
        or more sets.

        Parameters
        ----------
        params : list(str)
            List of column names (i.e. parameters) to be included in the
            convergence calculation.
            Default: all parameters (except those parameters that contain
            'prior', 'chi2', or 'logL' in their names)

        Returns
        -------
        Rminus1 : float
            Gelman--Rubin convergence statistic ``R-1``. The smaller, the
            better converged. Aiming for ``Rminus1~0.01`` should normally work
            well.

        """
        self.columns.set_names(['params', 'labels'], inplace=True)
        if params is None:
            params = [key for key in self.columns.get_level_values('params')
                      if 'prior' not in key
                      and 'chi2' not in key
                      and 'logL' not in key
                      and 'chain' not in key]
        chains = self[params+['chain']].groupby(
                ('chain', '$n_\\mathrm{chain}$'), sort=False,
        )
        nchains = chains.ngroups

        # Within chain variance ``W``
        # (average variance within each chain):
        W = chains.cov().groupby(level=('params', 'labels'), sort=False).mean()
        # Between-chain variance ``B``
        # (variance of the chain means):
        B = np.atleast_2d(np.cov(chains.mean().T, ddof=1))
        # We don't weight `B` with the effective number of samples (sum of the
        # weights), here, because we want to notice outliers from shorter
        # chains.
        # In order to be conservative, we generally want to underestimate `W`
        # and overestimate `B`, since `W` goes in the denominator and `B` in
        # the numerator of the Gelman--Rubin statistic `Rminus1`.

        try:
            invL = np.linalg.inv(np.linalg.cholesky(W))
        except np.linalg.LinAlgError as e:
            raise np.linalg.LinAlgError(
                "Make sure you do not have linearly dependent parameters, "
                "e.g. having both `As` and `A=1e9*As` causes trouble.") from e
        D = np.linalg.eigvalsh(invL @ ((nchains+1)/nchains * B) @ invL.T)
        # The factor of `(nchains+1)/nchains` accounts for the additional
        # uncertainty from using a finite number of chains.
        Rminus1 = np.max(np.abs(D))
        return Rminus1


class NestedSamples(Samples):
    """Storage and plotting tools for Nested Sampling samples.

    We extend the :class:`Samples` class with the additional methods:

    * ``self.live_points(logL)``
    * ``self.set_beta(beta)``
    * ``self.prior()``
    * ``self.posterior_points(beta)``
    * ``self.prior_points()``
    * ``self.stats()``
    * ``self.logZ()``
    * ``self.D_KL()``
    * ``self.d()``
    * ``self.recompute()``
    * ``self.gui()``
    * ``self.importance_sample()``

    Parameters
    ----------
    data : np.array
        Coordinates of samples. shape = (nsamples, ndims).

    columns : list(str)
        reference names of parameters

    logL : np.array
        loglikelihoods of samples.

    logL_birth : np.array or int
        birth loglikelihoods, or number of live points.

    labels : dict
        optional mapping from column names to plot labels

    label : str
        Legend label
        default: basename of root

    beta : float
        thermodynamic temperature
        default: 1.

    logzero : float
        The threshold for `log(0)` values assigned to rejected sample points.
        Anything equal or below this value is set to `-np.inf`.
        default: -1e30

    """

    _metadata = Samples._metadata + ['root', '_beta']

    def __init__(self, *args, **kwargs):
        logzero = kwargs.pop('logzero', -1e30)
        self._beta = kwargs.pop('beta', 1.)
        logL_birth = kwargs.pop('logL_birth', None)
        if not isinstance(logL_birth, int) and logL_birth is not None:
            logL_birth = np.array(logL_birth)
            logL_birth = np.where(logL_birth <= logzero, -np.inf,
                                  logL_birth)

        super().__init__(logzero=logzero, *args, **kwargs)
        if logL_birth is not None:
            self.recompute(logL_birth, inplace=True)

    @property
    def _constructor(self):
        return NestedSamples

    def _compute_insertion_indexes(self):
        logL = self.logL.to_numpy()
        logL_birth = self.logL_birth.to_numpy()
        self['insertion'] = compute_insertion_indexes(logL, logL_birth)

    @property
    def beta(self):
        """Thermodynamic inverse temperature."""
        return self._beta

    @beta.setter
    def beta(self, beta):
        self._beta = beta
        logw = self.logw(beta=beta)
        self.set_weights(np.exp(logw - logw.max()), inplace=True)

    def set_beta(self, beta, inplace=False):
        """Change the inverse temperature.

        Parameters
        ----------
        beta : float
            Temperature to set.
            (``beta=0`` corresponds to the prior distribution.)

        inplace : bool, default=False
            Indicates whether to modify the existing array, or return a copy
            with the temperature changed.

        """
        if inplace:
            self.beta = beta
        else:
            data = self.copy()
            data.beta = beta
            return data

    def prior(self, inplace=False):
        """Re-weight samples at infinite temperature to get prior samples."""
        return self.set_beta(beta=0, inplace=inplace)

    # TODO: remove this in version >= 2.1
    def ns_output(self, *args, **kwargs):
        # noqa: disable=D102
        raise NotImplementedError(
            "This is anesthetic 1.0 syntax. You need to update, e.g.\n"
            "samples.ns_output(1000)  # anesthetic 1.0\n"
            "samples.stats(1000)      # anesthetic 2.0\n\n"
            "Check out the new temperature functionality: help(samples.stats),"
            " as well as average loglikelihoods: help(samples.logL_P)"
            )

    def stats(self, nsamples=None, beta=None):
        r"""Compute Nested Sampling statistics.

        Using nested sampling we can compute:

        - ``logZ``: Bayesian evidence

          .. math::
              \log Z = \int L \pi d\theta

        - ``D_KL``: Kullback--Leibler divergence

          .. math::
              D_{KL} = \int P \log(P / \pi) d\theta

        - ``logL_P``: posterior averaged log-likelihood

          .. math::
              \langle\log L\rangle_P = \int P \log L d\theta

        - ``d_G``: Gaussian model dimensionality
          (or posterior variance of the log-likelihood)

          .. math::
              d_G/2 = \langle(\log L)^2\rangle_P - \langle\log L\rangle_P^2

          see `Handley and Lemos (2019) <https://arxiv.org/abs/1903.06682>`_
          for more details on model dimensionalities.

        (Note that all of these are available as individual functions with the
        same signature.)

        In addition to point estimates nested sampling provides an error bar
        or more generally samples from a (correlated) distribution over the
        variables. Samples from this distribution can be computed by providing
        an integer nsamples.

        Nested sampling as an athermal algorithm is also capable of producing
        these as a function of inverse thermodynamic temperature beta. This is
        provided as a vectorised function. If nsamples is also provided a
        MultiIndex dataframe is generated.

        These obey Occam's razor equation:

        .. math::
            \log Z = \langle\log L\rangle_P - D_{KL},

        which splits a model's quality ``logZ`` into a goodness-of-fit
        ``logL_P`` and a complexity penalty ``D_KL``. See `Hergt et al. (2021)
        <https://arxiv.org/abs/2102.11511>`_ for more detail.

        Parameters
        ----------
        nsamples : int, optional
            - If nsamples is not supplied, calculate mean value
            - If nsamples is integer, draw nsamples from the distribution of
              values inferred by nested sampling

        beta : float, array-like, optional
            inverse temperature(s) beta=1/kT. Default self.beta

        Returns
        -------
        if beta is scalar and nsamples is None:
            Series, index ['logZ', 'd_G', 'DK_L', 'logL_P']
        elif beta is scalar and nsamples is int:
            :class:`Samples`, index range(nsamples),
            columns ['logZ', 'd_G', 'DK_L', 'logL_P']
        elif beta is array-like and nsamples is None:
            :class:`Samples`, index beta,
            columns ['logZ', 'd_G', 'DK_L', 'logL_P']
        elif beta is array-like and nsamples is int:
            :class:`Samples`, index :class:`pandas.MultiIndex` the product of
            beta and range(nsamples)
            columns ['logZ', 'd_G', 'DK_L', 'logL_P']
        """
        logw = self.logw(nsamples, beta)
        if nsamples is None and beta is None:
            samples = self._constructor_sliced(index=self.columns[:0],
                                               dtype=float)
        else:
            samples = Samples(index=logw.columns, columns=self.columns[:0])
        samples['logZ'] = self.logZ(logw)
        samples.set_label('logZ', r'$\ln\mathcal{Z}$')
        w = np.exp(logw-samples['logZ'])

        betalogL = self._betalogL(beta)
        S = (logw*0).add(betalogL, axis=0) - samples.logZ

        samples['D_KL'] = (S*w).sum()
        samples.set_label('D_KL', r'$\mathcal{D}_\mathrm{KL}$')

        samples['logL_P'] = samples['logZ'] + samples['D_KL']
        samples.set_label('logL_P',
                          r'$\langle\ln\mathcal{L}\rangle_\mathcal{P}$')

        samples['d_G'] = ((S-samples.D_KL)**2*w).sum()*2
        samples.set_label('d_G', r'$d_\mathrm{G}$')

        samples.label = self.label
        return samples

    def logX(self, nsamples=None):
        """Log-Volume.

        The log of the prior volume contained within each iso-likelihood
        contour.

        Parameters
        ----------
        nsamples : int, optional
            - If nsamples is not supplied, calculate mean value
            - If nsamples is integer, draw nsamples from the distribution of
              values inferred by nested sampling

        Returns
        -------
        if nsamples is None:
            WeightedSeries like self
        elif nsamples is int:
            WeightedDataFrame like self, columns range(nsamples)
        """
        if nsamples is None:
            t = np.log(self.nlive/(self.nlive+1))
        else:
            r = np.log(np.random.rand(len(self), nsamples))
            w = self.get_weights()
            r = self.nlive._constructor_expanddim(r, self.index, weights=w)
            t = r.divide(self.nlive, axis=0)
            t.columns.name = 'samples'
        logX = t.cumsum()
        logX.name = 'logX'
        return logX

    def dlogX(self, nsamples=None):
        """Compute volume of shell of loglikelihood.

        Parameters
        ----------
        nsamples : int, optional
            - If nsamples is not supplied, calculate mean value
            - If nsamples is integer, draw nsamples from the distribution of
              values inferred by nested sampling

        Returns
        -------
        if nsamples is None:
            WeightedSeries like self
        elif nsamples is int:
            WeightedDataFrame like self, columns range(nsamples)
        """
        logX = self.logX(nsamples)
        logXp = logX.shift(1, fill_value=0)
        logXm = logX.shift(-1, fill_value=-np.inf)
        dlogX = np.log(1 - np.exp(logXm-logXp)) + logXp - np.log(2)
        dlogX.name = 'dlogX'

        return dlogX

    def _betalogL(self, beta=None):
        """Log(L**beta) convenience function.

        Parameters
        ----------
        beta : scalar or array-like, optional
            inverse temperature(s) beta=1/kT. Default self.beta

        Returns
        -------
        if beta is scalar:
            WeightedSeries like self
        elif beta is array-like:
            WeightedDataFrame like self, columns of beta
        """
        if beta is None:
            beta = self.beta
        logL = self.logL
        if np.isscalar(beta):
            betalogL = beta * logL
            betalogL.name = 'betalogL'
        else:
            betalogL = logL._constructor_expanddim(np.outer(self.logL, beta),
                                                   self.index, columns=beta)
            betalogL.columns.name = 'beta'
        return betalogL

    def logw(self, nsamples=None, beta=None):
        """Log-nested sampling weight.

        The logarithm of the (unnormalised) sampling weight log(L**beta*dX).

        Parameters
        ----------
        nsamples : int, optional
            - If nsamples is not supplied, calculate mean value
            - If nsamples is integer, draw nsamples from the distribution of
              values inferred by nested sampling
            - If nsamples is array, nsamples is assumed to be logw and returned
              (implementation convenience functionality)

        beta : float, array-like, optional
            inverse temperature(s) beta=1/kT. Default self.beta

        Returns
        -------
        if nsamples is array-like:
            WeightedDataFrame equal to nsamples
        elif beta is scalar and nsamples is None:
            WeightedSeries like self
        elif beta is array-like and nsamples is None:
            WeightedDataFrame like self, columns of beta
        elif beta is scalar and nsamples is int:
            WeightedDataFrame like self, columns of range(nsamples)
        elif beta is array-like and nsamples is int:
            WeightedDataFrame like self, MultiIndex columns the product of beta
            and range(nsamples)
        """
        if np.ndim(nsamples) > 0:
            return nsamples

        dlogX = self.dlogX(nsamples)
        betalogL = self._betalogL(beta)

        if dlogX.ndim == 1 and betalogL.ndim == 1:
            logw = dlogX + betalogL
        elif dlogX.ndim > 1 and betalogL.ndim == 1:
            logw = dlogX.add(betalogL, axis=0)
        elif dlogX.ndim == 1 and betalogL.ndim > 1:
            logw = betalogL.add(dlogX, axis=0)
        else:
            cols = MultiIndex.from_product([betalogL.columns, dlogX.columns])
            dlogX = dlogX.reindex(columns=cols, level='samples')
            betalogL = betalogL.reindex(columns=cols, level='beta')
            logw = betalogL+dlogX
        return logw

    def logZ(self, nsamples=None, beta=None):
        """Log-Evidence.

        Parameters
        ----------
        nsamples : int, optional
            - If nsamples is not supplied, calculate mean value
            - If nsamples is integer, draw nsamples from the distribution of
              values inferred by nested sampling
            - If nsamples is array, nsamples is assumed to be logw

        beta : float, array-like, optional
            inverse temperature(s) beta=1/kT. Default self.beta

        Returns
        -------
        if nsamples is array-like:
            :class:`pandas.Series`, index nsamples.columns
        elif beta is scalar and nsamples is None:
            float
        elif beta is array-like and nsamples is None:
            :class:`pandas.Series`, index beta
        elif beta is scalar and nsamples is int:
            :class:`pandas.Series`, index range(nsamples)
        elif beta is array-like and nsamples is int:
            :class:`pandas.Series`, :class:`pandas.MultiIndex` columns the
            product of beta and range(nsamples)
        """
        logw = self.logw(nsamples, beta)
        logZ = logsumexp(logw, axis=0)
        if np.isscalar(logZ):
            return logZ
        else:
            return logw._constructor_sliced(logZ, name='logZ',
                                            index=logw.columns).squeeze()

    _logZ_function_shape = '\n' + '\n'.join(logZ.__doc__.split('\n')[1:])

    # TODO: remove this in version >= 2.1
    def D(self, nsamples=None):
        # noqa: disable=D102
        raise NotImplementedError(
            "This is anesthetic 1.0 syntax. You need to update, e.g.\n"
            "samples.D(1000)     # anesthetic 1.0\n"
            "samples.D_KL(1000)  # anesthetic 2.0\n\n"
            "Check out the new temperature functionality: help(samples.D_KL), "
            "as well as average loglikelihoods: help(samples.logL_P)"
            )

    def D_KL(self, nsamples=None, beta=None):
        """Kullback--Leibler divergence."""
        logw = self.logw(nsamples, beta)
        logZ = self.logZ(logw, beta)
        betalogL = self._betalogL(beta)
        S = (logw*0).add(betalogL, axis=0) - logZ
        w = np.exp(logw-logZ)
        D_KL = (S*w).sum()
        if np.isscalar(D_KL):
            return D_KL
        else:
            return self._constructor_sliced(D_KL, name='D_KL',
                                            index=logw.columns).squeeze()

    D_KL.__doc__ += _logZ_function_shape

    # TODO: remove this in version >= 2.1
    def d(self, nsamples=None):
        # noqa: disable=D102
        raise NotImplementedError(
            "This is anesthetic 1.0 syntax. You need to update, e.g.\n"
            "samples.d(1000)     # anesthetic 1.0\n"
            "samples.d_G(1000)  # anesthetic 2.0\n\n"
            "Check out the new temperature functionality: help(samples.d_G), "
            "as well as average loglikelihoods: help(samples.logL_P)"
            )

    def d_G(self, nsamples=None, beta=None):
        """Bayesian model dimensionality."""
        logw = self.logw(nsamples, beta)
        logZ = self.logZ(logw, beta)
        betalogL = self._betalogL(beta)
        S = (logw*0).add(betalogL, axis=0) - logZ
        w = np.exp(logw-logZ)
        D_KL = (S*w).sum()
        d_G = ((S-D_KL)**2*w).sum()*2
        if np.isscalar(d_G):
            return d_G
        else:
            return self._constructor_sliced(d_G, name='d_G',
                                            index=logw.columns).squeeze()

    d_G.__doc__ += _logZ_function_shape

    def logL_P(self, nsamples=None, beta=None):
        """Posterior averaged loglikelihood."""
        logw = self.logw(nsamples, beta)
        logZ = self.logZ(logw, beta)
        betalogL = self._betalogL(beta)
        betalogL = (logw*0).add(betalogL, axis=0)
        w = np.exp(logw-logZ)
        logL_P = (betalogL*w).sum()
        if np.isscalar(logL_P):
            return logL_P
        else:
            return self._constructor_sliced(logL_P, name='logL_P',
                                            index=logw.columns).squeeze()

    logL_P.__doc__ += _logZ_function_shape

    def live_points(self, logL=None):
        """Get the live points within logL.

        Parameters
        ----------
        logL : float or int, optional
            Loglikelihood or iteration number to return live points.
            If not provided, return the last set of active live points.

        Returns
        -------
        live_points : Samples
            Live points at either:
                - contour logL (if input is float)
                - ith iteration (if input is integer)
                - last set of live points if no argument provided
        """
        if logL is None:
            logL = self.logL_birth.max()
        else:
            try:
                logL = float(self.logL[logL])
            except KeyError:
                pass
        i = ((self.logL >= logL) & (self.logL_birth < logL)).to_numpy()
        return Samples(self[i]).set_weights(None)

    def posterior_points(self, beta=1):
        """Get equally weighted posterior points at temperature beta."""
        return self.set_beta(beta).compress(-1)

    def prior_points(self, params=None):
        """Get equally weighted prior points."""
        return self.posterior_points(beta=0)

    def gui(self, params=None):
        """Construct a graphical user interface for viewing samples."""
        return RunPlotter(self, params)

    def importance_sample(self, logL_new, action='add', inplace=False):
        """Perform importance re-weighting on the log-likelihood.

        Parameters
        ----------
        logL_new : np.array
            New log-likelihood values. Should have the same shape as `logL`.

        action : str, default='add'
            Can be any of {'add', 'replace', 'mask'}.

            * add: Add the new `logL_new` to the current `logL`.
            * replace: Replace the current `logL` with the new `logL_new`.
            * mask: treat `logL_new` as a boolean mask and only keep the
              corresponding (True) samples.

        inplace : bool, optional
            Indicates whether to modify the existing array, or return a new
            frame with importance sampling applied.
            default: False

        Returns
        -------
        samples : :class:`NestedSamples`
            Importance re-weighted samples.

        """
        samples = super().importance_sample(logL_new, action=action)
        mask = (samples.logL > samples.logL_birth).to_numpy()
        samples = samples[mask].recompute()
        if inplace:
            self._update_inplace(samples)
        else:
            return samples.__finalize__(self, "importance_sample")

    def recompute(self, logL_birth=None, inplace=False):
        """Re-calculate the nested sampling contours and live points.

        Parameters
        ----------
        logL_birth : array-like or int, optional

            * array-like: the birth contours.
            * int: the number of live points.
            * default: use the existing birth contours to compute nlive

        inplace : bool, default=False
            Indicates whether to modify the existing array, or return a new
            frame with contours resorted and nlive recomputed

        """
        if inplace:
            samples = self
        else:
            samples = self.copy()

        nlive_label = r'$n_\mathrm{live}$'
        if is_int(logL_birth):
            nlive = logL_birth
            samples.sort_values('logL', inplace=True)
            samples.reset_index(drop=True, inplace=True)
            n = np.ones(len(self), int) * nlive
            n[-nlive:] = np.arange(nlive, 0, -1)
            samples['nlive', nlive_label] = n
        else:
            if logL_birth is not None:
                label = r'$\ln\mathcal{L}_\mathrm{birth}$'
                samples['logL_birth'] = logL_birth
                if self.islabelled():
                    samples.set_label('logL_birth', label)

            if 'logL_birth' not in samples:
                raise RuntimeError("Cannot recompute run without "
                                   "birth contours logL_birth.")

            invalid = (samples.logL <= samples.logL_birth).to_numpy()
            n_bad = invalid.sum()
            n_equal = (samples.logL == samples.logL_birth).sum()
            if n_bad:
                warnings.warn("%i out of %i samples have logL <= logL_birth,"
                              "\n%i of which have logL == logL_birth."
                              "\nThis may just indicate numerical rounding "
                              "errors at the peak of the likelihood, but "
                              "further investigation of the chains files is "
                              "recommended."
                              "\nDropping the invalid samples." %
                              (n_bad, len(samples), n_equal),
                              RuntimeWarning)
                samples = samples[~invalid].reset_index(drop=True)

            samples.sort_values('logL', inplace=True)
            samples.reset_index(drop=True, inplace=True)
            nlive = compute_nlive(samples.logL, samples.logL_birth)
            samples['nlive'] = nlive
            if self.islabelled():
                samples.set_label('nlive', nlive_label)

        samples.beta = samples._beta

        if np.any(pandas.isna(samples.logL)):
            warnings.warn("NaN encountered in logL. If this is unexpected, you"
                          " should investigate why your likelihood is throwing"
                          " NaNs. Dropping these samples at prior level",
                          RuntimeWarning)
            samples = samples[samples.logL.notna().to_numpy()].recompute()

        if inplace:
            self._update_inplace(samples)
        else:
            return samples.__finalize__(self, "recompute")


def merge_nested_samples(runs):
    """Merge one or more nested sampling runs.

    Parameters
    ----------
    runs : list(:class:`NestedSamples`)
        List or array-like of one or more nested sampling runs.
        If only a single run is provided, this recalculates the live points and
        as such can be used for masked runs.

    Returns
    -------
    samples : :class:`NestedSamples`
        Merged run.
    """
    merge = pandas.concat(runs, ignore_index=True)
    return merge.recompute()


def merge_samples_weighted(samples, weights=None, label=None):
    r"""Merge sets of samples with weights.

    Combine two (or more) samples so the new PDF is
    P(x|new) = weight_A P(x|A) + weight_B P(x|B).
    The number of samples and internal weights do not affect the result.

    Parameters
    ----------
    samples : list(:class:`NestedSamples`) or list(:class:`MCMCSamples`)
        List or array-like of one or more MCMC or nested sampling runs.

    weights : list(double) or None
        Weight for each run in samples (normalized internally).
        Can be omitted if samples are :class:`NestedSamples`,
        then exp(logZ) is used as weight.

    label : str or None, default=None
        Label for the new samples.

    Returns
    -------
    new_samples : :class:`Samples`
        Merged (weighted) run.
    """
    if not (isinstance(samples, Sequence) or
            isinstance(samples, Series)):
        raise TypeError("samples must be a list of samples "
                        "(Sequence or pandas.Series)")

    mcmc_samples = copy.deepcopy([Samples(s) for s in samples])
    if weights is None:
        try:
            logZs = np.array(copy.deepcopy([s.logZ() for s in samples]))
        except AttributeError:
            raise ValueError("If samples includes MCMCSamples "
                             "then weights must be given.")
        # Subtract logsumexp to avoid numerical issues (similar to max(logZs))
        logZs -= logsumexp(logZs)
        weights = np.exp(logZs)
    else:
        if len(weights) != len(samples):
            raise ValueError("samples and weights must have the same length,"
                             "each weight is for a whole sample. Currently",
                             len(samples), len(weights))

    new_samples = []
    for s, w in zip(mcmc_samples, weights):
        # Normalize the given weights
        new_weights = s.get_weights() / s.get_weights().sum()
        new_weights *= w/np.sum(weights)
        s = Samples(s, weights=new_weights)
        new_samples.append(s)

    new_samples = pandas.concat(new_samples)

    new_weights = new_samples.get_weights()
    new_weights /= new_weights.max()
    new_samples.set_weights(new_weights, inplace=True)

    new_samples.label = label
=======
from anesthetic.core import *  # noqa: F403, F401
>>>>>>> fbf4a7a3

warnings.warn(
    "You are using the anesthetic.samples module, which is deprecated. "
    "Please use anesthetic.core instead.",
    FutureWarning
    )<|MERGE_RESOLUTION|>--- conflicted
+++ resolved
@@ -1,1302 +1,7 @@
 """Deprecated module for backwards compatibility."""
 # TODO: remove this file in version >= 2.1
 import warnings
-<<<<<<< HEAD
-from pandas import MultiIndex, Series
-from collections.abc import Sequence
-from anesthetic.utils import (compute_nlive, compute_insertion_indexes,
-                              is_int, logsumexp)
-from anesthetic.gui.plot import RunPlotter
-from wpandas import WeightedDataFrame, WeightedSeries
-from lpandas import LabelledDataFrame, LabelledSeries
-from pandas.core.accessor import CachedAccessor
-from anesthetic.plot import (make_1d_axes, make_2d_axes,
-                             AxesSeries, AxesDataFrame)
-import wpandas
-from anesthetic.plotting import PlotAccessor
-wpandas.core._WeightedObject.plot = CachedAccessor("plot", PlotAccessor)
-
-
-class WeightedLabelledDataFrame(WeightedDataFrame, LabelledDataFrame):
-    """:class:`pandas.DataFrame` with weights and labels."""
-
-    _metadata = WeightedDataFrame._metadata + LabelledDataFrame._metadata
-
-    def __init__(self, *args, **kwargs):
-        labels = kwargs.pop('labels', None)
-        if not hasattr(self, '_labels'):
-            self._labels = ('weights', 'labels')
-        super().__init__(*args, **kwargs)
-        if labels is not None:
-            if isinstance(labels, dict):
-                labels = [labels.get(p, '') for p in self]
-            self.set_labels(labels, inplace=True)
-
-    def islabelled(self, axis=1):
-        """Search for existence of labels."""
-        return super().islabelled(axis=axis)
-
-    def get_labels(self, axis=1):
-        """Retrieve labels from an axis."""
-        return super().get_labels(axis=axis)
-
-    def get_labels_map(self, axis=1):
-        """Retrieve mapping from paramnames to labels from an axis."""
-        return super().get_labels_map(axis=axis)
-
-    def get_label(self, param, axis=1):
-        """Retrieve mapping from paramnames to labels from an axis."""
-        return super().get_label(param, axis=axis)
-
-    def set_label(self, param, value, axis=1):
-        """Set a specific label to a specific value on an axis."""
-        return super().set_label(param, value, axis=axis, inplace=True)
-
-    def drop_labels(self, axis=1):
-        """Drop the labels from an axis if present."""
-        return super().drop_labels(axis)
-
-    def set_labels(self, labels, axis=1, inplace=False, level=None):
-        """Set labels along an axis."""
-        return super().set_labels(labels, axis=axis,
-                                  inplace=inplace, level=level)
-
-    @property
-    def _constructor(self):
-        return WeightedLabelledDataFrame
-
-    @property
-    def _constructor_sliced(self):
-        return WeightedLabelledSeries
-
-
-class WeightedLabelledSeries(WeightedSeries, LabelledSeries):
-    """Series with weights and labels."""
-
-    _metadata = WeightedSeries._metadata + LabelledSeries._metadata
-
-    def __init__(self, *args, **kwargs):
-        if not hasattr(self, '_labels'):
-            self._labels = ('weights', 'labels')
-        super().__init__(*args, **kwargs)
-
-    def set_label(self, param, value, axis=0):
-        """Set a specific label to a specific value."""
-        return super().set_label(param, value, axis=axis, inplace=True)
-
-    @property
-    def _constructor(self):
-        return WeightedLabelledSeries
-
-    @property
-    def _constructor_expanddim(self):
-        return WeightedLabelledDataFrame
-
-
-class Samples(WeightedLabelledDataFrame):
-    """Storage and plotting tools for general samples.
-
-    Extends the :class:`pandas.DataFrame` by providing plotting methods and
-    standardising sample storage.
-
-    Example plotting commands include
-        - ``samples.plot_1d(['paramA', 'paramB'])``
-        - ``samples.plot_2d(['paramA', 'paramB'])``
-        - ``samples.plot_2d([['paramA', 'paramB'], ['paramC', 'paramD']])``
-
-    Parameters
-    ----------
-    data : np.array
-        Coordinates of samples. shape = (nsamples, ndims).
-
-    columns : list(str)
-        reference names of parameters
-
-    weights : np.array
-        weights of samples.
-
-    logL : np.array
-        loglikelihoods of samples.
-
-    labels : dict or array-like
-        mapping from columns to plotting labels
-
-    label : str
-        Legend label
-
-    logzero : float, default=-1e30
-        The threshold for `log(0)` values assigned to rejected sample points.
-        Anything equal or below this value is set to `-np.inf`.
-
-    """
-
-    _metadata = WeightedLabelledDataFrame._metadata + ['label']
-
-    def __init__(self, *args, **kwargs):
-        logzero = kwargs.pop('logzero', -1e30)
-        logL = kwargs.pop('logL', None)
-        if logL is not None:
-            logL = np.array(logL)
-            logL = np.where(logL <= logzero, -np.inf, logL)
-        self.label = kwargs.pop('label', None)
-
-        super().__init__(*args, **kwargs)
-
-        if logL is not None:
-            self['logL'] = logL
-            if self.islabelled(axis=1):
-                self.set_label('logL', r'$\ln\mathcal{L}$')
-
-    @property
-    def _constructor(self):
-        return Samples
-
-    plot = CachedAccessor("plot", PlotAccessor)
-
-    def plot_1d(self, axes, *args, **kwargs):
-        """Create an array of 1D plots.
-
-        Parameters
-        ----------
-        axes : plotting axes
-            Can be:
-
-            * list(str) or str
-            * :class:`pandas.Series` of :class:`matplotlib.axes.Axes`
-
-            If a :class:`pandas.Series` is provided as an existing set of axes,
-            then this is used for creating the plot. Otherwise, a new set of
-            axes are created using the list or lists of strings.
-
-        kind : str, default='kde_1d'
-            What kind of plots to produce. Alongside the usual pandas options
-            {'hist', 'box', 'kde', 'density'}, anesthetic also provides
-
-            * 'hist_1d': :func:`anesthetic.plot.hist_plot_1d`
-            * 'kde_1d': :func:`anesthetic.plot.kde_plot_1d`
-            * 'fastkde_1d': :func:`anesthetic.plot.fastkde_plot_1d`
-
-            Warning -- while the other pandas plotting options
-            {'line', 'bar', 'barh', 'area', 'pie'} are also accessible, these
-            can be hard to interpret/expensive for :class:`Samples`,
-            :class:`MCMCSamples`, or :class:`NestedSamples`.
-
-        Returns
-        -------
-        axes : :class:`pandas.Series` of :class:`matplotlib.axes.Axes`
-            Pandas array of axes objects
-
-        """
-        # TODO: remove this in version >= 2.1
-        if 'plot_type' in kwargs:
-            raise ValueError(
-                "You are using the anesthetic 1.0 kwarg \'plot_type\' instead "
-                "of anesthetic 2.0 \'kind\'. Please update your code."
-                )
-
-        if not isinstance(axes, AxesSeries):
-            _, axes = make_1d_axes(axes, labels=self.get_labels_map())
-
-        kwargs['kind'] = kwargs.get('kind', 'kde_1d')
-        kwargs['label'] = kwargs.get('label', self.label)
-
-        # TODO: remove this in version >= 2.1
-        if kwargs['kind'] == 'kde':
-            warnings.warn(
-                "You are using \'kde\' as a plot kind. "
-                "\'kde_1d\' is the appropriate keyword for anesthetic. "
-                "Your plots may look odd if you use this argument."
-                )
-        elif kwargs['kind'] == 'hist':
-            warnings.warn(
-                "You are using \'hist\' as a plot kind. "
-                "\'hist_1d\' is the appropriate keyword for anesthetic. "
-                "Your plots may look odd if you use this argument."
-                )
-
-        for x, ax in axes.items():
-            if x in self and kwargs['kind'] is not None:
-                xlabel = self.get_label(x)
-                self[x].plot(ax=ax, xlabel=xlabel,
-                             *args, **kwargs)
-                ax.set_xlabel(xlabel)
-            else:
-                ax.plot([], [])
-
-        return axes
-
-    def plot_2d(self, axes, *args, **kwargs):
-        """Create an array of 2D plots.
-
-        To avoid interfering with y-axis sharing, one-dimensional plots are
-        created on a separate axis, which is monkey-patched onto the argument
-        ax as the attribute ax.twin.
-
-        Parameters
-        ----------
-        axes : plotting axes
-            Can be:
-                - list(str) if the x and y axes are the same
-                - [list(str),list(str)] if the x and y axes are different
-                - :class:`pandas.DataFrame` of :class:`matplotlib.axes.Axes`
-
-            If a :class:`pandas.DataFrame` is provided as an existing set of
-            axes, then this is used for creating the plot. Otherwise, a new set
-            of axes are created using the list or lists of strings.
-
-        kind/kinds : dict, optional
-            What kinds of plots to produce. Dictionary takes the keys
-            'diagonal' for the 1D plots and 'lower' and 'upper' for the 2D
-            plots. The options for 'diagonal' are:
-
-                - 'kde_1d': :func:`anesthetic.plot.kde_plot_1d`
-                - 'hist_1d': :func:`anesthetic.plot.hist_plot_1d`
-                - 'fastkde_1d': :func:`anesthetic.plot.fastkde_plot_1d`
-                - 'kde': :meth:`pandas.Series.plot.kde`
-                - 'hist': :meth:`pandas.Series.plot.hist`
-                - 'box': :meth:`pandas.Series.plot.box`
-                - 'density': :meth:`pandas.Series.plot.density`
-
-            The options for 'lower' and 'upper' are:
-
-                - 'kde_2d': :func:`anesthetic.plot.kde_contour_plot_2d`
-                - 'hist_2d': :func:`anesthetic.plot.hist_plot_2d`
-                - 'scatter_2d': :func:`anesthetic.plot.scatter_plot_2d`
-                - 'fastkde_2d': :func:`anesthetic.plot.fastkde_contour_plot_2d`
-                - 'kde': :meth:`pandas.DataFrame.plot.kde`
-                - 'scatter': :meth:`pandas.DataFrame.plot.scatter`
-                - 'hexbin': :meth:`pandas.DataFrame.plot.hexbin`
-
-            There are also a set of shortcuts provided in
-            :attr:`plot_2d_default_kinds`:
-
-                - 'kde_1d': 1d kde plots down the diagonal
-                - 'kde_2d': 2d kde plots in lower triangle
-                - 'kde': 1d & 2d kde plots in lower & diagonal
-                - 'hist_1d': 1d histograms down the diagonal
-                - 'hist_2d': 2d histograms in lower triangle
-                - 'hist': 1d & 2d histograms in lower & diagonal
-
-            Feel free to add your own to this list!
-            Default:
-            {'diagonal': 'kde_1d', 'lower': 'kde_2d', 'upper':'scatter_2d'}
-
-        diagonal_kwargs, lower_kwargs, upper_kwargs : dict, optional
-            kwargs for the diagonal (1D)/lower or upper (2D) plots. This is
-            useful when there is a conflict of kwargs for different kinds of
-            plots.  Note that any kwargs directly passed to plot_2d will
-            overwrite any kwarg with the same key passed to <sub>_kwargs.
-            Default: {}
-
-        Returns
-        -------
-        axes : :class:`pandas.DataFrame` of :class:`matplotlib.axes.Axes`
-            Pandas array of axes objects
-
-        """
-        # TODO: remove this in version >= 2.1
-        if 'types' in kwargs:
-            raise ValueError(
-                "You are using the anesthetic 1.0 kwarg \'types\' instead of "
-                "anesthetic 2.0 \'kind' or \'kinds\' (synonyms). "
-                "Please update your code."
-                )
-        kind = kwargs.pop('kind', 'default')
-        kind = kwargs.pop('kinds', kind)
-
-        if isinstance(kind, str) and kind in self.plot_2d_default_kinds:
-            kind = self.plot_2d_default_kinds.get(kind)
-        if (not isinstance(kind, dict) or
-                not set(kind.keys()) <= {'lower', 'upper', 'diagonal'}):
-            raise ValueError(f"{kind} is not a valid input. `kind`/`kinds` "
-                             "must be a dict mapping "
-                             "{'lower','diagonal','upper'} to an allowed plot "
-                             "(see `help(NestedSamples.plot2d)`), or one of "
-                             "the following string shortcuts: "
-                             f"{list(self.plot_2d_default_kinds.keys())}")
-
-        local_kwargs = {pos: kwargs.pop('%s_kwargs' % pos, {})
-                        for pos in ['upper', 'lower', 'diagonal']}
-        kwargs['label'] = kwargs.get('label', self.label)
-
-        for pos in local_kwargs:
-            local_kwargs[pos].update(kwargs)
-
-        if not isinstance(axes, AxesDataFrame):
-            _, axes = make_2d_axes(axes, labels=self.get_labels(),
-                                   upper=('upper' in kind),
-                                   lower=('lower' in kind),
-                                   diagonal=('diagonal' in kind))
-
-        for y, row in axes.iterrows():
-            for x, ax in row.items():
-                if ax is not None:
-                    pos = ax.position
-                    lkwargs = local_kwargs.get(pos, {})
-                    lkwargs['kind'] = kind.get(pos, None)
-                    # TODO: remove this in version >= 2.1
-                    if lkwargs['kind'] == 'kde':
-                        warnings.warn(
-                            "You are using \'kde\' as a plot kind. "
-                            "\'kde_1d\' and \'kde_2d\' are the appropriate "
-                            "keywords for anesthetic. Your plots may look "
-                            "odd if you use this argument."
-                            )
-                    elif lkwargs['kind'] == 'hist':
-                        warnings.warn(
-                            "You are using \'hist\' as a plot kind. "
-                            "\'hist_1d\' and \'hist_2d\' are the appropriate "
-                            "keywords for anesthetic. Your plots may look "
-                            "odd if you use this argument."
-                            )
-                    if x in self and y in self and lkwargs['kind'] is not None:
-                        xlabel = self.get_label(x)
-                        ylabel = self.get_label(y)
-                        if x == y:
-                            self[x].plot(ax=ax.twin, xlabel=xlabel,
-                                         *args, **lkwargs)
-                            ax.set_xlabel(xlabel)
-                            ax.set_ylabel(ylabel)
-                        else:
-                            self.plot(x, y, ax=ax, xlabel=xlabel,
-                                      ylabel=ylabel, *args, **lkwargs)
-                            ax.set_xlabel(xlabel)
-                            ax.set_ylabel(ylabel)
-                    else:
-                        if x == y:
-                            ax.twin.plot([], [])
-                        else:
-                            ax.plot([], [])
-
-        return axes
-
-    plot_2d_default_kinds = {
-        'default': {'diagonal': 'kde_1d',
-                    'lower': 'kde_2d',
-                    'upper': 'scatter_2d'},
-        'kde': {'diagonal': 'kde_1d', 'lower': 'kde_2d'},
-        'kde_1d': {'diagonal': 'kde_1d'},
-        'kde_2d': {'lower': 'kde_2d'},
-        'hist': {'diagonal': 'hist_1d', 'lower': 'hist_2d'},
-        'hist_1d': {'diagonal': 'hist_1d'},
-        'hist_2d': {'lower': 'hist_2d'},
-    }
-
-    def importance_sample(self, logL_new, action='add', inplace=False):
-        """Perform importance re-weighting on the log-likelihood.
-
-        Parameters
-        ----------
-        logL_new : np.array
-            New log-likelihood values. Should have the same shape as `logL`.
-
-        action : str, default='add'
-            Can be any of {'add', 'replace', 'mask'}.
-
-            * add: Add the new `logL_new` to the current `logL`.
-            * replace: Replace the current `logL` with the new `logL_new`.
-            * mask: treat `logL_new` as a boolean mask and only keep the
-              corresponding (True) samples.
-
-        inplace : bool, default=False
-            Indicates whether to modify the existing array, or return a new
-            frame with importance sampling applied.
-
-        Returns
-        -------
-        samples : :class:`Samples`/:class:`MCMCSamples`/:class:`NestedSamples`
-            Importance re-weighted samples.
-
-        """
-        if inplace:
-            samples = self
-        else:
-            samples = self.copy()
-
-        if action == 'add':
-            new_weights = samples.get_weights()
-            new_weights *= np.exp(logL_new - logL_new.max())
-            samples.set_weights(new_weights, inplace=True)
-            samples.logL += logL_new
-        elif action == 'replace':
-            logL_new2 = logL_new - samples.logL
-            new_weights = samples.get_weights()
-            new_weights *= np.exp(logL_new2 - logL_new2.max())
-            samples.set_weights(new_weights, inplace=True)
-            samples.logL = logL_new
-        elif action == 'mask':
-            samples = samples[logL_new]
-        else:
-            raise NotImplementedError("`action` needs to be one of "
-                                      "{'add', 'replace', 'mask'}, but '%s' "
-                                      "was requested." % action)
-
-        if inplace:
-            self._update_inplace(samples)
-        else:
-            return samples.__finalize__(self, "importance_sample")
-
-    # TODO: remove this in version >= 2.1
-    @property
-    def tex(self):
-        # noqa: disable=D102
-        raise NotImplementedError(
-            "This is anesthetic 1.0 syntax. You need to update, e.g.\n"
-            "samples.tex[label] = tex        # anesthetic 1.0\n"
-            "samples.set_label(label, tex)   # anesthetic 2.0\n\n"
-            "tex = samples.tex[label]        # anesthetic 1.0\n"
-            "tex = samples.get_label(label)  # anesthetic 2.0"
-            )
-
-
-class MCMCSamples(Samples):
-    """Storage and plotting tools for MCMC samples.
-
-    Any new functionality specific to MCMC (e.g. convergence criteria etc.)
-    should be put here.
-
-    Parameters
-    ----------
-    data : np.array
-        Coordinates of samples. shape = (nsamples, ndims).
-
-    columns : array-like
-        reference names of parameters
-
-    weights : np.array
-        weights of samples.
-
-    logL : np.array
-        loglikelihoods of samples.
-
-    labels : dict or array-like
-        mapping from columns to plotting labels
-
-    label : str
-        Legend label
-
-    logzero : float, default=-1e30
-        The threshold for `log(0)` values assigned to rejected sample points.
-        Anything equal or below this value is set to `-np.inf`.
-
-    """
-
-    _metadata = Samples._metadata + ['root']
-
-    @property
-    def _constructor(self):
-        return MCMCSamples
-
-    def remove_burn_in(self, burn_in, reset_index=False, inplace=False):
-        """Remove burn-in samples from each MCMC chain.
-
-        Parameters
-        ----------
-        burn_in : int or float or array_like
-            Fraction or number of samples to remove or keep:
-
-            * ``if 0 < burn_in < 1``: remove first fraction of samples
-            * ``elif 1 < burn_in``: remove first number of samples
-            * ``elif -1 < burn_in < 0``: keep last fraction of samples
-            * ``elif burn_in < -1``: keep last number of samples
-            * ``elif type(burn_in)==list``: different burn-in for each chain
-
-        reset_index : bool, default=False
-            Whether to reset the index counter to start at zero or not.
-
-        inplace : bool, default=False
-            Indicates whether to modify the existing array or return a copy.
-
-        """
-        chains = self.groupby(('chain', '$n_\\mathrm{chain}$'), sort=False,
-                              group_keys=False)
-        nchains = chains.ngroups
-        if isinstance(burn_in, (int, float)):
-            ndrop = np.full(nchains, burn_in)
-        elif isinstance(burn_in, (list, tuple, np.ndarray)) \
-                and len(burn_in) == nchains:
-            ndrop = np.array(burn_in)
-        else:
-            raise ValueError("`burn_in` has to be a scalar or an array of "
-                             "length matching the number of chains "
-                             "`nchains=%d`. However, you provided "
-                             "`burn_in=%s`" % (nchains, burn_in))
-        if np.all(np.abs(ndrop) < 1):
-            nsamples = chains.count().iloc[:, 0].to_numpy()
-            ndrop = ndrop * nsamples
-        ndrop = ndrop.astype(int)
-        data = self.drop(chains.apply(lambda g: g.head(ndrop[g.name-1])).index,
-                         inplace=inplace)
-        if reset_index:
-            data = data.reset_index(drop=True, inplace=inplace)
-        return data
-
-    def Gelman_Rubin(self, params=None):
-        """Gelman--Rubin convergence statistic of multiple MCMC chains.
-
-        Determine the Gelman--Rubin convergence statistic ``R-1`` by computing
-        and comparing the within-chain variance and the between-chain variance.
-        This follows the routine as outlined in
-        `Lewis (2013), section IV.A. <https://arxiv.org/abs/1304.4473>`_
-
-        Note that this requires more than one chain. To circumvent this, you
-        could overwrite the ``'chain'`` column, splitting the samples into two
-        or more sets.
-
-        Parameters
-        ----------
-        params : list(str)
-            List of column names (i.e. parameters) to be included in the
-            convergence calculation.
-            Default: all parameters (except those parameters that contain
-            'prior', 'chi2', or 'logL' in their names)
-
-        Returns
-        -------
-        Rminus1 : float
-            Gelman--Rubin convergence statistic ``R-1``. The smaller, the
-            better converged. Aiming for ``Rminus1~0.01`` should normally work
-            well.
-
-        """
-        self.columns.set_names(['params', 'labels'], inplace=True)
-        if params is None:
-            params = [key for key in self.columns.get_level_values('params')
-                      if 'prior' not in key
-                      and 'chi2' not in key
-                      and 'logL' not in key
-                      and 'chain' not in key]
-        chains = self[params+['chain']].groupby(
-                ('chain', '$n_\\mathrm{chain}$'), sort=False,
-        )
-        nchains = chains.ngroups
-
-        # Within chain variance ``W``
-        # (average variance within each chain):
-        W = chains.cov().groupby(level=('params', 'labels'), sort=False).mean()
-        # Between-chain variance ``B``
-        # (variance of the chain means):
-        B = np.atleast_2d(np.cov(chains.mean().T, ddof=1))
-        # We don't weight `B` with the effective number of samples (sum of the
-        # weights), here, because we want to notice outliers from shorter
-        # chains.
-        # In order to be conservative, we generally want to underestimate `W`
-        # and overestimate `B`, since `W` goes in the denominator and `B` in
-        # the numerator of the Gelman--Rubin statistic `Rminus1`.
-
-        try:
-            invL = np.linalg.inv(np.linalg.cholesky(W))
-        except np.linalg.LinAlgError as e:
-            raise np.linalg.LinAlgError(
-                "Make sure you do not have linearly dependent parameters, "
-                "e.g. having both `As` and `A=1e9*As` causes trouble.") from e
-        D = np.linalg.eigvalsh(invL @ ((nchains+1)/nchains * B) @ invL.T)
-        # The factor of `(nchains+1)/nchains` accounts for the additional
-        # uncertainty from using a finite number of chains.
-        Rminus1 = np.max(np.abs(D))
-        return Rminus1
-
-
-class NestedSamples(Samples):
-    """Storage and plotting tools for Nested Sampling samples.
-
-    We extend the :class:`Samples` class with the additional methods:
-
-    * ``self.live_points(logL)``
-    * ``self.set_beta(beta)``
-    * ``self.prior()``
-    * ``self.posterior_points(beta)``
-    * ``self.prior_points()``
-    * ``self.stats()``
-    * ``self.logZ()``
-    * ``self.D_KL()``
-    * ``self.d()``
-    * ``self.recompute()``
-    * ``self.gui()``
-    * ``self.importance_sample()``
-
-    Parameters
-    ----------
-    data : np.array
-        Coordinates of samples. shape = (nsamples, ndims).
-
-    columns : list(str)
-        reference names of parameters
-
-    logL : np.array
-        loglikelihoods of samples.
-
-    logL_birth : np.array or int
-        birth loglikelihoods, or number of live points.
-
-    labels : dict
-        optional mapping from column names to plot labels
-
-    label : str
-        Legend label
-        default: basename of root
-
-    beta : float
-        thermodynamic temperature
-        default: 1.
-
-    logzero : float
-        The threshold for `log(0)` values assigned to rejected sample points.
-        Anything equal or below this value is set to `-np.inf`.
-        default: -1e30
-
-    """
-
-    _metadata = Samples._metadata + ['root', '_beta']
-
-    def __init__(self, *args, **kwargs):
-        logzero = kwargs.pop('logzero', -1e30)
-        self._beta = kwargs.pop('beta', 1.)
-        logL_birth = kwargs.pop('logL_birth', None)
-        if not isinstance(logL_birth, int) and logL_birth is not None:
-            logL_birth = np.array(logL_birth)
-            logL_birth = np.where(logL_birth <= logzero, -np.inf,
-                                  logL_birth)
-
-        super().__init__(logzero=logzero, *args, **kwargs)
-        if logL_birth is not None:
-            self.recompute(logL_birth, inplace=True)
-
-    @property
-    def _constructor(self):
-        return NestedSamples
-
-    def _compute_insertion_indexes(self):
-        logL = self.logL.to_numpy()
-        logL_birth = self.logL_birth.to_numpy()
-        self['insertion'] = compute_insertion_indexes(logL, logL_birth)
-
-    @property
-    def beta(self):
-        """Thermodynamic inverse temperature."""
-        return self._beta
-
-    @beta.setter
-    def beta(self, beta):
-        self._beta = beta
-        logw = self.logw(beta=beta)
-        self.set_weights(np.exp(logw - logw.max()), inplace=True)
-
-    def set_beta(self, beta, inplace=False):
-        """Change the inverse temperature.
-
-        Parameters
-        ----------
-        beta : float
-            Temperature to set.
-            (``beta=0`` corresponds to the prior distribution.)
-
-        inplace : bool, default=False
-            Indicates whether to modify the existing array, or return a copy
-            with the temperature changed.
-
-        """
-        if inplace:
-            self.beta = beta
-        else:
-            data = self.copy()
-            data.beta = beta
-            return data
-
-    def prior(self, inplace=False):
-        """Re-weight samples at infinite temperature to get prior samples."""
-        return self.set_beta(beta=0, inplace=inplace)
-
-    # TODO: remove this in version >= 2.1
-    def ns_output(self, *args, **kwargs):
-        # noqa: disable=D102
-        raise NotImplementedError(
-            "This is anesthetic 1.0 syntax. You need to update, e.g.\n"
-            "samples.ns_output(1000)  # anesthetic 1.0\n"
-            "samples.stats(1000)      # anesthetic 2.0\n\n"
-            "Check out the new temperature functionality: help(samples.stats),"
-            " as well as average loglikelihoods: help(samples.logL_P)"
-            )
-
-    def stats(self, nsamples=None, beta=None):
-        r"""Compute Nested Sampling statistics.
-
-        Using nested sampling we can compute:
-
-        - ``logZ``: Bayesian evidence
-
-          .. math::
-              \log Z = \int L \pi d\theta
-
-        - ``D_KL``: Kullback--Leibler divergence
-
-          .. math::
-              D_{KL} = \int P \log(P / \pi) d\theta
-
-        - ``logL_P``: posterior averaged log-likelihood
-
-          .. math::
-              \langle\log L\rangle_P = \int P \log L d\theta
-
-        - ``d_G``: Gaussian model dimensionality
-          (or posterior variance of the log-likelihood)
-
-          .. math::
-              d_G/2 = \langle(\log L)^2\rangle_P - \langle\log L\rangle_P^2
-
-          see `Handley and Lemos (2019) <https://arxiv.org/abs/1903.06682>`_
-          for more details on model dimensionalities.
-
-        (Note that all of these are available as individual functions with the
-        same signature.)
-
-        In addition to point estimates nested sampling provides an error bar
-        or more generally samples from a (correlated) distribution over the
-        variables. Samples from this distribution can be computed by providing
-        an integer nsamples.
-
-        Nested sampling as an athermal algorithm is also capable of producing
-        these as a function of inverse thermodynamic temperature beta. This is
-        provided as a vectorised function. If nsamples is also provided a
-        MultiIndex dataframe is generated.
-
-        These obey Occam's razor equation:
-
-        .. math::
-            \log Z = \langle\log L\rangle_P - D_{KL},
-
-        which splits a model's quality ``logZ`` into a goodness-of-fit
-        ``logL_P`` and a complexity penalty ``D_KL``. See `Hergt et al. (2021)
-        <https://arxiv.org/abs/2102.11511>`_ for more detail.
-
-        Parameters
-        ----------
-        nsamples : int, optional
-            - If nsamples is not supplied, calculate mean value
-            - If nsamples is integer, draw nsamples from the distribution of
-              values inferred by nested sampling
-
-        beta : float, array-like, optional
-            inverse temperature(s) beta=1/kT. Default self.beta
-
-        Returns
-        -------
-        if beta is scalar and nsamples is None:
-            Series, index ['logZ', 'd_G', 'DK_L', 'logL_P']
-        elif beta is scalar and nsamples is int:
-            :class:`Samples`, index range(nsamples),
-            columns ['logZ', 'd_G', 'DK_L', 'logL_P']
-        elif beta is array-like and nsamples is None:
-            :class:`Samples`, index beta,
-            columns ['logZ', 'd_G', 'DK_L', 'logL_P']
-        elif beta is array-like and nsamples is int:
-            :class:`Samples`, index :class:`pandas.MultiIndex` the product of
-            beta and range(nsamples)
-            columns ['logZ', 'd_G', 'DK_L', 'logL_P']
-        """
-        logw = self.logw(nsamples, beta)
-        if nsamples is None and beta is None:
-            samples = self._constructor_sliced(index=self.columns[:0],
-                                               dtype=float)
-        else:
-            samples = Samples(index=logw.columns, columns=self.columns[:0])
-        samples['logZ'] = self.logZ(logw)
-        samples.set_label('logZ', r'$\ln\mathcal{Z}$')
-        w = np.exp(logw-samples['logZ'])
-
-        betalogL = self._betalogL(beta)
-        S = (logw*0).add(betalogL, axis=0) - samples.logZ
-
-        samples['D_KL'] = (S*w).sum()
-        samples.set_label('D_KL', r'$\mathcal{D}_\mathrm{KL}$')
-
-        samples['logL_P'] = samples['logZ'] + samples['D_KL']
-        samples.set_label('logL_P',
-                          r'$\langle\ln\mathcal{L}\rangle_\mathcal{P}$')
-
-        samples['d_G'] = ((S-samples.D_KL)**2*w).sum()*2
-        samples.set_label('d_G', r'$d_\mathrm{G}$')
-
-        samples.label = self.label
-        return samples
-
-    def logX(self, nsamples=None):
-        """Log-Volume.
-
-        The log of the prior volume contained within each iso-likelihood
-        contour.
-
-        Parameters
-        ----------
-        nsamples : int, optional
-            - If nsamples is not supplied, calculate mean value
-            - If nsamples is integer, draw nsamples from the distribution of
-              values inferred by nested sampling
-
-        Returns
-        -------
-        if nsamples is None:
-            WeightedSeries like self
-        elif nsamples is int:
-            WeightedDataFrame like self, columns range(nsamples)
-        """
-        if nsamples is None:
-            t = np.log(self.nlive/(self.nlive+1))
-        else:
-            r = np.log(np.random.rand(len(self), nsamples))
-            w = self.get_weights()
-            r = self.nlive._constructor_expanddim(r, self.index, weights=w)
-            t = r.divide(self.nlive, axis=0)
-            t.columns.name = 'samples'
-        logX = t.cumsum()
-        logX.name = 'logX'
-        return logX
-
-    def dlogX(self, nsamples=None):
-        """Compute volume of shell of loglikelihood.
-
-        Parameters
-        ----------
-        nsamples : int, optional
-            - If nsamples is not supplied, calculate mean value
-            - If nsamples is integer, draw nsamples from the distribution of
-              values inferred by nested sampling
-
-        Returns
-        -------
-        if nsamples is None:
-            WeightedSeries like self
-        elif nsamples is int:
-            WeightedDataFrame like self, columns range(nsamples)
-        """
-        logX = self.logX(nsamples)
-        logXp = logX.shift(1, fill_value=0)
-        logXm = logX.shift(-1, fill_value=-np.inf)
-        dlogX = np.log(1 - np.exp(logXm-logXp)) + logXp - np.log(2)
-        dlogX.name = 'dlogX'
-
-        return dlogX
-
-    def _betalogL(self, beta=None):
-        """Log(L**beta) convenience function.
-
-        Parameters
-        ----------
-        beta : scalar or array-like, optional
-            inverse temperature(s) beta=1/kT. Default self.beta
-
-        Returns
-        -------
-        if beta is scalar:
-            WeightedSeries like self
-        elif beta is array-like:
-            WeightedDataFrame like self, columns of beta
-        """
-        if beta is None:
-            beta = self.beta
-        logL = self.logL
-        if np.isscalar(beta):
-            betalogL = beta * logL
-            betalogL.name = 'betalogL'
-        else:
-            betalogL = logL._constructor_expanddim(np.outer(self.logL, beta),
-                                                   self.index, columns=beta)
-            betalogL.columns.name = 'beta'
-        return betalogL
-
-    def logw(self, nsamples=None, beta=None):
-        """Log-nested sampling weight.
-
-        The logarithm of the (unnormalised) sampling weight log(L**beta*dX).
-
-        Parameters
-        ----------
-        nsamples : int, optional
-            - If nsamples is not supplied, calculate mean value
-            - If nsamples is integer, draw nsamples from the distribution of
-              values inferred by nested sampling
-            - If nsamples is array, nsamples is assumed to be logw and returned
-              (implementation convenience functionality)
-
-        beta : float, array-like, optional
-            inverse temperature(s) beta=1/kT. Default self.beta
-
-        Returns
-        -------
-        if nsamples is array-like:
-            WeightedDataFrame equal to nsamples
-        elif beta is scalar and nsamples is None:
-            WeightedSeries like self
-        elif beta is array-like and nsamples is None:
-            WeightedDataFrame like self, columns of beta
-        elif beta is scalar and nsamples is int:
-            WeightedDataFrame like self, columns of range(nsamples)
-        elif beta is array-like and nsamples is int:
-            WeightedDataFrame like self, MultiIndex columns the product of beta
-            and range(nsamples)
-        """
-        if np.ndim(nsamples) > 0:
-            return nsamples
-
-        dlogX = self.dlogX(nsamples)
-        betalogL = self._betalogL(beta)
-
-        if dlogX.ndim == 1 and betalogL.ndim == 1:
-            logw = dlogX + betalogL
-        elif dlogX.ndim > 1 and betalogL.ndim == 1:
-            logw = dlogX.add(betalogL, axis=0)
-        elif dlogX.ndim == 1 and betalogL.ndim > 1:
-            logw = betalogL.add(dlogX, axis=0)
-        else:
-            cols = MultiIndex.from_product([betalogL.columns, dlogX.columns])
-            dlogX = dlogX.reindex(columns=cols, level='samples')
-            betalogL = betalogL.reindex(columns=cols, level='beta')
-            logw = betalogL+dlogX
-        return logw
-
-    def logZ(self, nsamples=None, beta=None):
-        """Log-Evidence.
-
-        Parameters
-        ----------
-        nsamples : int, optional
-            - If nsamples is not supplied, calculate mean value
-            - If nsamples is integer, draw nsamples from the distribution of
-              values inferred by nested sampling
-            - If nsamples is array, nsamples is assumed to be logw
-
-        beta : float, array-like, optional
-            inverse temperature(s) beta=1/kT. Default self.beta
-
-        Returns
-        -------
-        if nsamples is array-like:
-            :class:`pandas.Series`, index nsamples.columns
-        elif beta is scalar and nsamples is None:
-            float
-        elif beta is array-like and nsamples is None:
-            :class:`pandas.Series`, index beta
-        elif beta is scalar and nsamples is int:
-            :class:`pandas.Series`, index range(nsamples)
-        elif beta is array-like and nsamples is int:
-            :class:`pandas.Series`, :class:`pandas.MultiIndex` columns the
-            product of beta and range(nsamples)
-        """
-        logw = self.logw(nsamples, beta)
-        logZ = logsumexp(logw, axis=0)
-        if np.isscalar(logZ):
-            return logZ
-        else:
-            return logw._constructor_sliced(logZ, name='logZ',
-                                            index=logw.columns).squeeze()
-
-    _logZ_function_shape = '\n' + '\n'.join(logZ.__doc__.split('\n')[1:])
-
-    # TODO: remove this in version >= 2.1
-    def D(self, nsamples=None):
-        # noqa: disable=D102
-        raise NotImplementedError(
-            "This is anesthetic 1.0 syntax. You need to update, e.g.\n"
-            "samples.D(1000)     # anesthetic 1.0\n"
-            "samples.D_KL(1000)  # anesthetic 2.0\n\n"
-            "Check out the new temperature functionality: help(samples.D_KL), "
-            "as well as average loglikelihoods: help(samples.logL_P)"
-            )
-
-    def D_KL(self, nsamples=None, beta=None):
-        """Kullback--Leibler divergence."""
-        logw = self.logw(nsamples, beta)
-        logZ = self.logZ(logw, beta)
-        betalogL = self._betalogL(beta)
-        S = (logw*0).add(betalogL, axis=0) - logZ
-        w = np.exp(logw-logZ)
-        D_KL = (S*w).sum()
-        if np.isscalar(D_KL):
-            return D_KL
-        else:
-            return self._constructor_sliced(D_KL, name='D_KL',
-                                            index=logw.columns).squeeze()
-
-    D_KL.__doc__ += _logZ_function_shape
-
-    # TODO: remove this in version >= 2.1
-    def d(self, nsamples=None):
-        # noqa: disable=D102
-        raise NotImplementedError(
-            "This is anesthetic 1.0 syntax. You need to update, e.g.\n"
-            "samples.d(1000)     # anesthetic 1.0\n"
-            "samples.d_G(1000)  # anesthetic 2.0\n\n"
-            "Check out the new temperature functionality: help(samples.d_G), "
-            "as well as average loglikelihoods: help(samples.logL_P)"
-            )
-
-    def d_G(self, nsamples=None, beta=None):
-        """Bayesian model dimensionality."""
-        logw = self.logw(nsamples, beta)
-        logZ = self.logZ(logw, beta)
-        betalogL = self._betalogL(beta)
-        S = (logw*0).add(betalogL, axis=0) - logZ
-        w = np.exp(logw-logZ)
-        D_KL = (S*w).sum()
-        d_G = ((S-D_KL)**2*w).sum()*2
-        if np.isscalar(d_G):
-            return d_G
-        else:
-            return self._constructor_sliced(d_G, name='d_G',
-                                            index=logw.columns).squeeze()
-
-    d_G.__doc__ += _logZ_function_shape
-
-    def logL_P(self, nsamples=None, beta=None):
-        """Posterior averaged loglikelihood."""
-        logw = self.logw(nsamples, beta)
-        logZ = self.logZ(logw, beta)
-        betalogL = self._betalogL(beta)
-        betalogL = (logw*0).add(betalogL, axis=0)
-        w = np.exp(logw-logZ)
-        logL_P = (betalogL*w).sum()
-        if np.isscalar(logL_P):
-            return logL_P
-        else:
-            return self._constructor_sliced(logL_P, name='logL_P',
-                                            index=logw.columns).squeeze()
-
-    logL_P.__doc__ += _logZ_function_shape
-
-    def live_points(self, logL=None):
-        """Get the live points within logL.
-
-        Parameters
-        ----------
-        logL : float or int, optional
-            Loglikelihood or iteration number to return live points.
-            If not provided, return the last set of active live points.
-
-        Returns
-        -------
-        live_points : Samples
-            Live points at either:
-                - contour logL (if input is float)
-                - ith iteration (if input is integer)
-                - last set of live points if no argument provided
-        """
-        if logL is None:
-            logL = self.logL_birth.max()
-        else:
-            try:
-                logL = float(self.logL[logL])
-            except KeyError:
-                pass
-        i = ((self.logL >= logL) & (self.logL_birth < logL)).to_numpy()
-        return Samples(self[i]).set_weights(None)
-
-    def posterior_points(self, beta=1):
-        """Get equally weighted posterior points at temperature beta."""
-        return self.set_beta(beta).compress(-1)
-
-    def prior_points(self, params=None):
-        """Get equally weighted prior points."""
-        return self.posterior_points(beta=0)
-
-    def gui(self, params=None):
-        """Construct a graphical user interface for viewing samples."""
-        return RunPlotter(self, params)
-
-    def importance_sample(self, logL_new, action='add', inplace=False):
-        """Perform importance re-weighting on the log-likelihood.
-
-        Parameters
-        ----------
-        logL_new : np.array
-            New log-likelihood values. Should have the same shape as `logL`.
-
-        action : str, default='add'
-            Can be any of {'add', 'replace', 'mask'}.
-
-            * add: Add the new `logL_new` to the current `logL`.
-            * replace: Replace the current `logL` with the new `logL_new`.
-            * mask: treat `logL_new` as a boolean mask and only keep the
-              corresponding (True) samples.
-
-        inplace : bool, optional
-            Indicates whether to modify the existing array, or return a new
-            frame with importance sampling applied.
-            default: False
-
-        Returns
-        -------
-        samples : :class:`NestedSamples`
-            Importance re-weighted samples.
-
-        """
-        samples = super().importance_sample(logL_new, action=action)
-        mask = (samples.logL > samples.logL_birth).to_numpy()
-        samples = samples[mask].recompute()
-        if inplace:
-            self._update_inplace(samples)
-        else:
-            return samples.__finalize__(self, "importance_sample")
-
-    def recompute(self, logL_birth=None, inplace=False):
-        """Re-calculate the nested sampling contours and live points.
-
-        Parameters
-        ----------
-        logL_birth : array-like or int, optional
-
-            * array-like: the birth contours.
-            * int: the number of live points.
-            * default: use the existing birth contours to compute nlive
-
-        inplace : bool, default=False
-            Indicates whether to modify the existing array, or return a new
-            frame with contours resorted and nlive recomputed
-
-        """
-        if inplace:
-            samples = self
-        else:
-            samples = self.copy()
-
-        nlive_label = r'$n_\mathrm{live}$'
-        if is_int(logL_birth):
-            nlive = logL_birth
-            samples.sort_values('logL', inplace=True)
-            samples.reset_index(drop=True, inplace=True)
-            n = np.ones(len(self), int) * nlive
-            n[-nlive:] = np.arange(nlive, 0, -1)
-            samples['nlive', nlive_label] = n
-        else:
-            if logL_birth is not None:
-                label = r'$\ln\mathcal{L}_\mathrm{birth}$'
-                samples['logL_birth'] = logL_birth
-                if self.islabelled():
-                    samples.set_label('logL_birth', label)
-
-            if 'logL_birth' not in samples:
-                raise RuntimeError("Cannot recompute run without "
-                                   "birth contours logL_birth.")
-
-            invalid = (samples.logL <= samples.logL_birth).to_numpy()
-            n_bad = invalid.sum()
-            n_equal = (samples.logL == samples.logL_birth).sum()
-            if n_bad:
-                warnings.warn("%i out of %i samples have logL <= logL_birth,"
-                              "\n%i of which have logL == logL_birth."
-                              "\nThis may just indicate numerical rounding "
-                              "errors at the peak of the likelihood, but "
-                              "further investigation of the chains files is "
-                              "recommended."
-                              "\nDropping the invalid samples." %
-                              (n_bad, len(samples), n_equal),
-                              RuntimeWarning)
-                samples = samples[~invalid].reset_index(drop=True)
-
-            samples.sort_values('logL', inplace=True)
-            samples.reset_index(drop=True, inplace=True)
-            nlive = compute_nlive(samples.logL, samples.logL_birth)
-            samples['nlive'] = nlive
-            if self.islabelled():
-                samples.set_label('nlive', nlive_label)
-
-        samples.beta = samples._beta
-
-        if np.any(pandas.isna(samples.logL)):
-            warnings.warn("NaN encountered in logL. If this is unexpected, you"
-                          " should investigate why your likelihood is throwing"
-                          " NaNs. Dropping these samples at prior level",
-                          RuntimeWarning)
-            samples = samples[samples.logL.notna().to_numpy()].recompute()
-
-        if inplace:
-            self._update_inplace(samples)
-        else:
-            return samples.__finalize__(self, "recompute")
-
-
-def merge_nested_samples(runs):
-    """Merge one or more nested sampling runs.
-
-    Parameters
-    ----------
-    runs : list(:class:`NestedSamples`)
-        List or array-like of one or more nested sampling runs.
-        If only a single run is provided, this recalculates the live points and
-        as such can be used for masked runs.
-
-    Returns
-    -------
-    samples : :class:`NestedSamples`
-        Merged run.
-    """
-    merge = pandas.concat(runs, ignore_index=True)
-    return merge.recompute()
-
-
-def merge_samples_weighted(samples, weights=None, label=None):
-    r"""Merge sets of samples with weights.
-
-    Combine two (or more) samples so the new PDF is
-    P(x|new) = weight_A P(x|A) + weight_B P(x|B).
-    The number of samples and internal weights do not affect the result.
-
-    Parameters
-    ----------
-    samples : list(:class:`NestedSamples`) or list(:class:`MCMCSamples`)
-        List or array-like of one or more MCMC or nested sampling runs.
-
-    weights : list(double) or None
-        Weight for each run in samples (normalized internally).
-        Can be omitted if samples are :class:`NestedSamples`,
-        then exp(logZ) is used as weight.
-
-    label : str or None, default=None
-        Label for the new samples.
-
-    Returns
-    -------
-    new_samples : :class:`Samples`
-        Merged (weighted) run.
-    """
-    if not (isinstance(samples, Sequence) or
-            isinstance(samples, Series)):
-        raise TypeError("samples must be a list of samples "
-                        "(Sequence or pandas.Series)")
-
-    mcmc_samples = copy.deepcopy([Samples(s) for s in samples])
-    if weights is None:
-        try:
-            logZs = np.array(copy.deepcopy([s.logZ() for s in samples]))
-        except AttributeError:
-            raise ValueError("If samples includes MCMCSamples "
-                             "then weights must be given.")
-        # Subtract logsumexp to avoid numerical issues (similar to max(logZs))
-        logZs -= logsumexp(logZs)
-        weights = np.exp(logZs)
-    else:
-        if len(weights) != len(samples):
-            raise ValueError("samples and weights must have the same length,"
-                             "each weight is for a whole sample. Currently",
-                             len(samples), len(weights))
-
-    new_samples = []
-    for s, w in zip(mcmc_samples, weights):
-        # Normalize the given weights
-        new_weights = s.get_weights() / s.get_weights().sum()
-        new_weights *= w/np.sum(weights)
-        s = Samples(s, weights=new_weights)
-        new_samples.append(s)
-
-    new_samples = pandas.concat(new_samples)
-
-    new_weights = new_samples.get_weights()
-    new_weights /= new_weights.max()
-    new_samples.set_weights(new_weights, inplace=True)
-
-    new_samples.label = label
-=======
 from anesthetic.core import *  # noqa: F403, F401
->>>>>>> fbf4a7a3
 
 warnings.warn(
     "You are using the anesthetic.samples module, which is deprecated. "
