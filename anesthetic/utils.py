"""Data-processing utility functions."""
import numpy as np
import pandas
from scipy import special
from scipy.interpolate import interp1d
from scipy.stats import kstwobign
from matplotlib.tri import Triangulation
import contextlib


def logsumexp(a, axis=None, b=None, keepdims=False, return_sign=False):
    r"""Compute the log of the sum of exponentials of input elements.

    This function has the same call signature as `scipy.special.logsumexp`
    and mirrors scipy's behaviour except for `-np.inf` input. If a and b
    are both -inf then scipy's function will output `nan` whereas here we use:

    .. math::

        \lim_{x \to -\infty} x \exp(x) = 0

    Thus, if a=-inf in `log(sum(b * exp(a))` then we can set b=0 such that
    that term is ignored in the sum.
    """
    if b is None:
        b = np.ones_like(a)
    b = np.where(a == -np.inf, 0, b)
    return special.logsumexp(a, axis=axis, b=b, keepdims=keepdims,
                             return_sign=return_sign)


def channel_capacity(w):
    r"""Channel capacity (effective sample size).

    .. math::

        H = \sum_i p_i \log p_i

        p_i = \frac{w_i}{\sum_j w_j}

        N = e^{-H}
    """
    with np.errstate(divide='ignore', invalid='ignore'):
        W = np.array(w)/sum(w)
        H = np.nansum(np.log(W)*W)
        return np.exp(-H)


def compress_weights(w, u=None, nsamples=None):
    """Compresses weights to their approximate channel capacity."""
    if u is None:
        u = np.random.rand(len(w))

    if w is None:
        w = np.ones_like(u)

    if nsamples is None:
        nsamples = channel_capacity(w)

    if nsamples <= 0:
        W = w/w.max()
    else:
        W = w * nsamples / w.sum()

    fraction, integer = np.modf(W)
    extra = (u < fraction).astype(int)
    return (integer + extra).astype(int)


def quantile(a, q, w=None):
    """Compute the weighted quantile for a one dimensional array."""
    if w is None:
        w = np.ones_like(a)
    a = np.array(list(a))  # Necessary to convert pandas arrays
    w = np.array(list(w))  # Necessary to convert pandas arrays
    i = np.argsort(a)
    c = np.cumsum(w[i[1:]]+w[i[:-1]])
    c /= c[-1]
    c = np.concatenate(([0.], c))
    icdf = interp1d(c, a[i])
    quant = icdf(q)
    if isinstance(q, float):
        quant = float(quant)
    return quant


def check_bounds(d, xmin=None, xmax=None):
    """Check if we need to apply strict bounds."""
    if len(d) > 0:
        if xmin is not None and (d.min() - xmin) > 1e-2*(d.max()-d.min()):
            xmin = None
        if xmax is not None and (xmax - d.max()) > 1e-2*(d.max()-d.min()):
            xmax = None
    return xmin, xmax


def mirror_1d(d, xmin=None, xmax=None):
    """If necessary apply reflecting boundary conditions."""
    if xmin is not None and xmax is not None:
        xmed = (xmin+xmax)/2
        return np.concatenate((2*xmin-d[d < xmed], d, 2*xmax-d[d >= xmed]))
    elif xmin is not None:
        return np.concatenate((2*xmin-d, d))
    elif xmax is not None:
        return np.concatenate((d, 2*xmax-d))
    else:
        return d


def mirror_2d(d_x_, d_y_, xmin=None, xmax=None, ymin=None, ymax=None):
    """If necessary apply reflecting boundary conditions."""
    d_x = d_x_.copy()
    d_y = d_y_.copy()

    if xmin is not None and xmax is not None:
        xmed = (xmin+xmax)/2
        d_y = np.concatenate((d_y[d_x < xmed], d_y, d_y[d_x >= xmed]))
        d_x = np.concatenate((2*xmin-d_x[d_x < xmed], d_x,
                              2*xmax-d_x[d_x >= xmed]))
    elif xmin is not None:
        d_y = np.concatenate((d_y, d_y))
        d_x = np.concatenate((2*xmin-d_x, d_x))
    elif xmax is not None:
        d_y = np.concatenate((d_y, d_y))
        d_x = np.concatenate((d_x, 2*xmax-d_x))

    if ymin is not None and ymax is not None:
        ymed = (ymin+ymax)/2
        d_x = np.concatenate((d_x[d_y < ymed], d_x, d_x[d_y >= ymed]))
        d_y = np.concatenate((2*ymin-d_y[d_y < ymed], d_y,
                              2*ymax-d_y[d_y >= ymed]))
    elif ymin is not None:
        d_x = np.concatenate((d_x, d_x))
        d_y = np.concatenate((2*ymin-d_y, d_y))
    elif ymax is not None:
        d_x = np.concatenate((d_x, d_x))
        d_y = np.concatenate((d_y, 2*ymax-d_y))

    return d_x, d_y


def nest_level(lst):
    """Calculate the nesting level of a list."""
    if not isinstance(lst, list):
        return 0
    if not lst:
        return 1
    return max(nest_level(item) for item in lst) + 1


def histogram(a, **kwargs):
    """Produce a histogram for path-based plotting.

    This is a cheap histogram. Necessary if one wants to update the histogram
    dynamically, and redrawing and filling is very expensive.

    This has the same arguments and keywords as np.histogram, but is
    normalised to 1.
    """
    hist, bin_edges = np.histogram(a, **kwargs)
    xpath, ypath = np.empty((2, 4*len(hist)))
    ypath[0::4] = ypath[3::4] = 0
    ypath[1::4] = ypath[2::4] = hist
    xpath[0::4] = xpath[1::4] = bin_edges[:-1]
    xpath[2::4] = xpath[3::4] = bin_edges[1:]
    mx = max(ypath)
    if mx:
        ypath /= max(ypath)
    return xpath, ypath


def compute_nlive(death, birth):
    """Compute number of live points from birth and death contours.

    Parameters
    ----------
    death, birth : array-like
        list of birth and death contours

    Returns
    -------
    nlive: np.array
        number of live points at each contour
    """
    birth_index = death.searchsorted(birth)
    births = pandas.Series(+1, index=birth_index).sort_index()
    index = np.arange(death.size)
    deaths = pandas.Series(-1, index=index)
    nlive = pandas.concat([births, deaths]).sort_index()
    nlive = nlive.groupby(nlive.index).sum().cumsum()
    return nlive.values


def compute_insertion_indexes(death, birth):
    """Compute the live point insertion index for each point.

    For more detail, see https://arxiv.org/abs/2006.03371

    Parameters
    ----------
    death, birth : array-like
        list of birth and death contours

    Returns
    -------
    indexes: np.array
        live point index at which each live point was inserted
    """
    indexes = np.zeros_like(birth, dtype=int)
    for i, (b, d) in enumerate(zip(birth, death)):
        i_live = (death > b) & (birth <= b)
        live = death[i_live]
        live.sort()
        indexes[i] = np.searchsorted(live, d)
    return indexes


def unique(a):
    """Find unique elements, retaining order."""
    b = []
    for x in a:
        if x not in b:
            b.append(x)
    return b


def iso_probability_contours(pdf, contours=[0.68, 0.95]):
    """Compute the iso-probability contour values."""
    contours = [1-p for p in reversed(contours)]
    p = np.sort(np.array(pdf).flatten())
    m = np.cumsum(p)
    m /= m[-1]
    interp = interp1d([0]+list(m), [0]+list(p))
    c = list(interp(contours))+[max(p)]

    # Correct level sets
    for i in range(1, len(c)):
        if c[i-1] == c[i]:
            for j in range(i):
                c[j] = c[j] - 1e-5

    return c


def iso_probability_contours_from_samples(pdf, contours=[0.68, 0.95],
                                          weights=None):
    """Compute the iso-probability contour values."""
    if weights is None:
        weights = np.ones_like(pdf)
    contours = [1-p for p in reversed(contours)]
    i = np.argsort(pdf)
    m = np.cumsum(weights[i])
    m /= m[-1]
    interp = interp1d([0]+list(m), [0]+list(pdf[i]))
    c = list(interp(contours))+[max(pdf)]

    # Correct level sets
    for i in range(1, len(c)):
        if c[i-1] == c[i]:
            for j in range(i):
                c[j] = c[j] - 1e-5

    return c


def scaled_triangulation(x, y, cov):
    """Triangulation scaled by a covariance matrix.

    Parameters
    ----------
    x, y: array-like
        x and y coordinates of samples

    cov: array-like, 2d
        Covariance matrix for scaling

    Returns
    -------
    matplotlib.tri.Triangulation
        Triangulation with the appropriate scaling
    """
    L = np.linalg.cholesky(cov)
    Linv = np.linalg.inv(L)
    x_, y_ = Linv.dot([x, y])
    tri = Triangulation(x_, y_)
    return Triangulation(x, y, tri.triangles)


def triangular_sample_compression_2d(x, y, cov, w=None, n=1000):
    """Histogram a 2D set of weighted samples via triangulation.

    This defines bins via a triangulation of the subsamples and sums weights
    within triangles surrounding each point

    Parameters
    ----------
    x, y: array-like
        x and y coordinates of samples for compressing

    cov: array-like, 2d
        Covariance matrix for scaling

    w: pandas.Series, optional
        weights of samples

    n: int, optional
        number of samples returned. Default 1000

    Returns
    -------
    tri:
        matplotlib.tri.Triangulation with an appropriate scaling

    w: array-like
        Compressed samples and weights
    """
    x = pandas.Series(x)
    if w is None:
        w = pandas.Series(index=x.index, data=np.ones_like(x))

    # Select samples for triangulation
    if (w != 0).sum() < n:
        i = x.index
    else:
        i = np.random.choice(x.index, size=n, replace=False, p=w/w.sum())

    # Generate triangulation
    tri = scaled_triangulation(x[i], y[i], cov)

    # For each point find corresponding triangles
    trifinder = tri.get_trifinder()
    j = trifinder(x, y)
    k = tri.triangles[j[j != -1]]

    # Compute mass in each triangle, and add it to each corner
    w_ = np.zeros(len(i))
    for i in range(3):
        np.add.at(w_, k[:, i], w[j != -1]/3)

    return tri, w_


def sample_compression_1d(x, w=None, n=1000):
    """Histogram a 1D set of weighted samples via subsampling.

    This compresses the number of samples, combining weights.

    Parameters
    ----------
    x: array-like
        x coordinate of samples for compressing

    w: pandas.Series, optional
        weights of samples

    n: int, optional
        number of samples returned. Default 1000

    Returns
    -------
    x, w, array-like
        Compressed samples and weights
    """
    x = np.array(x)
    if w is None:
        w = np.ones_like(x)
    w = np.array(w)

    # Select inner samples for triangulation
    if len(x) > n:
        x_ = np.random.choice(x, size=n, replace=False)
    else:
        x_ = x.copy()
    x_.sort()

    # Compress mass onto these subsamples
    centers = (x_[1:] + x_[:-1])/2
    j = np.digitize(x, centers)
    w_ = np.zeros_like(x_)
    np.add.at(w_, j, w)

    return x_, w_


def is_int(x):
    """Test whether x is an integer."""
    return isinstance(x, int) or isinstance(x, np.integer)


def match_contour_to_contourf(contours, vmin, vmax):
    """Get needed `vmin, vmax` to match `contour` colors to `contourf` colors.

    `contourf` uses the arithmetic mean of contour levels to assign colors,
    whereas `contour` uses the contour level directly. To get the same colors
    for `contour` lines as for `contourf` faces, we need some fiddly algebra.
    """
    c0, c1, c2 = contours
    vmin = (c0 * c2 - c1 ** 2 + 2 * vmin * (c1 - c0)) / (c2 - c0)
    vmax = (c0 * c2 - c1 ** 2 + 2 * vmax * (c1 - c0)) / (c2 - c0)
    return vmin, vmax


<<<<<<< HEAD
@contextlib.contextmanager
def temporary_seed(seed):
    """Context for temporarily setting a numpy seed."""
    state = np.random.get_state()
    np.random.seed(seed)
    try:
        yield
    finally:
        np.random.set_state(state)
=======
def insertion_p_value(indexes, nlive, batch=0):
    """Compute the p-value from insertion indexes, assuming constant nlive.

    Note that this function doesn't use scipy.stats.kstest as the latter
    assumes continuous distributions.

    For more detail, see https://arxiv.org/abs/2006.03371

    For a rolling test, you should provide the optional parameter batch!=0. In
    this case the test computes the p value on consecutive batches of size
    nlive * batch, selects the smallest one and adjusts for multiple
    comparisons using a Bonferroni correction.

    Parameters
    ----------
    indexes: array-like
        list of insertion indexes, sorted by death contour

    nlive: int
        number of live points

    batch: float
        batch size in units of nlive for a rolling p-value

    Returns
    -------
    ks_result: dict
        Kolmogorov-Smirnov test results:
            D: Kolmogorov-Smirnov statistic
            sample_size: sample size
            p-value: p-value
            # if batch != 0
            iterations: bounds of batch with minimum p-value
            nbatches: the number of batches in total
            uncorrected p-value: p-value without Bonferroni correction
    """
    if batch == 0:
        bins = np.arange(-0.5, nlive + 0.5, 1.)
        empirical_pmf = np.histogram(indexes, bins=bins, density=True)[0]
        empirical_cmf = np.cumsum(empirical_pmf)
        uniform_cmf = np.arange(1., nlive + 1., 1.) / nlive

        D = abs(empirical_cmf - uniform_cmf).max()
        sample_size = len(indexes)
        K = D * np.sqrt(sample_size)

        ks_result = {}
        ks_result["D"] = D
        ks_result["sample_size"] = sample_size
        ks_result["p-value"] = kstwobign.sf(K)
        return ks_result
    else:
        batch = int(batch * nlive)
        batches = [indexes[i:i + batch] for i in range(0, len(indexes), batch)]
        ks_results = [insertion_p_value(c, nlive) for c in batches]
        ks_result = min(ks_results, key=lambda t: t["p-value"])
        index = ks_results.index(ks_result)

        ks_result["iterations"] = (index * batch, (index + 1) * batch)
        ks_result["nbatches"] = n = len(batches)
        ks_result["uncorrected p-value"] = p = ks_result["p-value"]
        ks_result["p-value"] = 1. - (1. - p)**n
        if ks_result["p-value"] == 0.:
            ks_result["p-value"] = p * n
        return ks_result
>>>>>>> 2351380d
<|MERGE_RESOLUTION|>--- conflicted
+++ resolved
@@ -400,17 +400,6 @@
     return vmin, vmax
 
 
-<<<<<<< HEAD
-@contextlib.contextmanager
-def temporary_seed(seed):
-    """Context for temporarily setting a numpy seed."""
-    state = np.random.get_state()
-    np.random.seed(seed)
-    try:
-        yield
-    finally:
-        np.random.set_state(state)
-=======
 def insertion_p_value(indexes, nlive, batch=0):
     """Compute the p-value from insertion indexes, assuming constant nlive.
 
@@ -476,4 +465,14 @@
         if ks_result["p-value"] == 0.:
             ks_result["p-value"] = p * n
         return ks_result
->>>>>>> 2351380d
+
+
+@contextlib.contextmanager
+def temporary_seed(seed):
+    """Context for temporarily setting a numpy seed."""
+    state = np.random.get_state()
+    np.random.seed(seed)
+    try:
+        yield
+    finally:
+        np.random.set_state(state)