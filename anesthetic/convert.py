--- conflicted
+++ resolved
@@ -17,11 +17,7 @@
     import getdist
     samples = nested_samples.to_numpy()
     weights = nested_samples.weights
-<<<<<<< HEAD
-    loglikes = -nested_samples.logL.values
-=======
-    loglikes = -2*nested_samples.logL.to_numpy()
->>>>>>> 712d95be
+    loglikes = -nested_samples.logL.to_numpy()
     names = nested_samples.columns
     ranges = {name: nested_samples._limits(name) for name in names}
     return getdist.mcsamples.MCSamples(samples=samples,
