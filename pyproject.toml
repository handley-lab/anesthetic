--- conflicted
+++ resolved
@@ -33,13 +33,8 @@
 dependencies = [
     "scipy",
     "numpy",
-<<<<<<< HEAD
     "pandas~=2.1.0",
-    "matplotlib>=3.6.1",
-=======
-    "pandas~=2.0.0",
     "matplotlib>=3.6.1,<3.8.0",
->>>>>>> 108d77c4
 ]
 classifiers = [
     "Programming Language :: Python :: 3",
