import anesthetic.examples._matplotlib_agg  # noqa: F401

import sys
import pytest
from math import floor, ceil
import numpy as np
from pandas import MultiIndex
import matplotlib.pyplot as plt
from matplotlib.lines import Line2D
from matplotlib.patches import Rectangle
from anesthetic.weighted_pandas import WeightedSeries, WeightedDataFrame
from anesthetic import (
    Samples, MCMCSamples, NestedSamples, make_1d_axes, make_2d_axes,
    read_chains
)
from anesthetic.samples import (merge_nested_samples, merge_samples_weighted,
                                WeightedLabelledSeries,
                                WeightedLabelledDataFrame)
from numpy.testing import (assert_array_equal, assert_array_almost_equal,
                           assert_array_less, assert_allclose)
from pandas.testing import assert_frame_equal
import pandas._testing as tm
from matplotlib.colors import to_hex
from scipy.stats import ks_2samp, kstest, norm


@pytest.fixture(autouse=True)
def close_figures_on_teardown():
    tm.close()


def test_build_samples():
    np.random.seed(3)
    nsamps = 1000
    ndims = 3
    data = np.random.randn(nsamps, ndims)
    logL = np.random.rand(nsamps)
    weights = np.random.randint(1, 20, size=nsamps)
    params = ['A', 'B', 'C']
    labels = {'A': '$A$', 'B': '$B$', 'C': '$C$'}
    labels = [labels.get(p, p) for p in params]

    s = Samples(data=data)
    assert len(s) == nsamps
    assert_array_equal(s.columns, np.array([0, 1, 2], dtype=object))

    s = Samples(data=data, logL=logL)
    assert len(s) == nsamps
    assert_array_equal(s.columns, np.array([0, 1, 2, 'logL'], dtype=object))

    s = Samples(data=data, weights=weights)
    assert len(s) == nsamps
    assert_array_equal(s.columns, np.array([0, 1, 2], dtype=object))
    assert s.index.nlevels == 2

    s = Samples(data=data, weights=weights, logL=logL)
    assert len(s) == nsamps
    assert_array_equal(s.columns, np.array([0, 1, 2, 'logL'], dtype=object))
    assert s.index.nlevels == 2

    s = Samples(data=data, columns=params)
    assert len(s) == nsamps
    assert_array_equal(s.columns, ['A', 'B', 'C'])

    s = Samples(data=data, columns=params, labels=labels)

    mc = MCMCSamples(data=data, logL=logL, weights=weights)
    assert len(mc) == nsamps
    assert np.all(np.isfinite(mc.logL))

    ns = NestedSamples(data=data, logL=logL, weights=weights)
    assert len(ns) == nsamps
    assert np.all(np.isfinite(ns.logL))

    logL[:10] = -1e300
    weights[:10] = 0.
    mc = MCMCSamples(data=data, logL=logL, weights=weights, logzero=-1e29)
    ns = NestedSamples(data=data, logL=logL, weights=weights, logzero=-1e29)
    assert_array_equal(mc.columns, np.array([0, 1, 2, 'logL'], dtype=object))
    assert_array_equal(ns.columns, np.array([0, 1, 2, 'logL'], dtype=object))
    assert mc.index.nlevels == 2
    assert ns.index.nlevels == 2
    assert np.all(mc.logL[:10] == -np.inf)
    assert np.all(ns.logL[:10] == -np.inf)
    assert np.all(mc.logL[10:] == logL[10:])
    assert np.all(ns.logL[10:] == logL[10:])

    mc = MCMCSamples(data=data, logL=logL, weights=weights, logzero=-1e301)
    ns = NestedSamples(data=data, logL=logL, weights=weights, logzero=-1e301)
    assert np.all(np.isfinite(mc.logL))
    assert np.all(np.isfinite(ns.logL))
    assert np.all(mc.logL == logL)
    assert np.all(ns.logL == logL)
    assert not hasattr(mc, 'root')
    assert not hasattr(ns, 'root')


def test_different_parameters():
    np.random.seed(3)
    params_x = ['x0', 'x1', 'x2', 'x3', 'x4']
    params_y = ['x0', 'x1', 'x2']
    fig, axes = make_1d_axes(params_x)
    ns = read_chains('./tests/example_data/pc')
    ns.plot_1d(axes)
    fig, axes = make_2d_axes(params_y)
    ns.plot_2d(axes)
    fig, axes = make_2d_axes(params_x)
    ns.plot_2d(axes)
    fig, axes = make_2d_axes([params_x, params_y])
    ns.plot_2d(axes)


def test_manual_columns():
    old_params = ['x0', 'x1', 'x2', 'x3', 'x4']
    mcmc_params = ['logL', 'chain']
    ns_params = ['logL', 'logL_birth', 'nlive']
    mcmc = read_chains('./tests/example_data/gd')
    ns = read_chains('./tests/example_data/pc')
    assert_array_equal(mcmc.drop_labels().columns, old_params + mcmc_params)
    assert_array_equal(ns.drop_labels().columns, old_params + ns_params)

    new_params = ['y0', 'y1', 'y2', 'y3', 'y4']
    mcmc = read_chains('./tests/example_data/gd', columns=new_params)
    ns = read_chains('./tests/example_data/pc', columns=new_params)
    assert_array_equal(mcmc.drop_labels().columns, new_params + mcmc_params)
    assert_array_equal(ns.drop_labels().columns, new_params + ns_params)


def test_plot_2d_kinds():
    np.random.seed(3)
    ns = read_chains('./tests/example_data/pc')
    params_x = ['x0', 'x1', 'x2', 'x3']
    params_y = ['x0', 'x1', 'x2']
    params = [params_x, params_y]

    # Check dictionaries
    axes = ns.plot_2d(params, kind={'lower': 'kde_2d'})
    assert (~axes.isnull()).to_numpy().sum() == 3

    axes = ns.plot_2d(params, kind={'upper': 'scatter_2d'})
    assert (~axes.isnull()).to_numpy().sum() == 6

    axes = ns.plot_2d(params, kind={'upper': 'kde_2d', 'diagonal': 'kde_1d'})
    assert (~axes.isnull()).to_numpy().sum() == 9

    axes = ns.plot_2d(params, kind={'lower': 'kde_2d', 'diagonal': 'kde_1d'})
    assert (~axes.isnull()).to_numpy().sum() == 6

    axes = ns.plot_2d(params, kind={'lower': 'kde_2d', 'diagonal': 'kde_1d'})
    assert (~axes.isnull()).to_numpy().sum() == 6

    axes = ns.plot_2d(params, kind={'lower': 'kde_2d',
                                    'diagonal': 'kde_1d',
                                    'upper': 'scatter_2d'})
    assert (~axes.isnull()).to_numpy().sum() == 12

    # Check strings
    axes = ns.plot_2d(params, kind='kde')
    assert (~axes.isnull()).to_numpy().sum() == 6
    axes = ns.plot_2d(params, kind='kde_1d')
    assert (~axes.isnull()).to_numpy().sum() == 3
    axes = ns.plot_2d(params, kind='kde_2d')
    assert (~axes.isnull()).to_numpy().sum() == 3

    # Check kinds vs kind kwarg
    axes = ns.plot_2d(params, kinds='kde')
    assert (~axes.isnull()).to_numpy().sum() == 6
    axes = ns.plot_2d(params, kinds='kde_1d')
    assert (~axes.isnull()).to_numpy().sum() == 3
    axes = ns.plot_2d(params, kinds='kde_2d')
    assert (~axes.isnull()).to_numpy().sum() == 3

    # Check incorrect inputs
    with pytest.raises(ValueError):
        ns.plot_2d(params, kind={'lower': 'not a plot kind'})
    with pytest.raises(ValueError):
        ns.plot_2d(params, kind={'diagonal': 'not a plot kind'})
    with pytest.raises(ValueError):
        ns.plot_2d(params, kind={'lower': 'kde', 'spam': 'kde'})
    with pytest.raises(ValueError):
        ns.plot_2d(params, kind={'ham': 'kde'})
    with pytest.raises(ValueError):
        ns.plot_2d(params, kind=0)
    with pytest.raises(ValueError):
        ns.plot_2d(params, kind='eggs')


def test_plot_2d_kinds_multiple_calls():
    np.random.seed(3)
    ns = read_chains('./tests/example_data/pc')
    params = ['x0', 'x1', 'x2', 'x3']

    axes = ns.plot_2d(params, kind={'diagonal': 'kde_1d',
                                    'lower': 'kde_2d',
                                    'upper': 'scatter_2d'})
    ns.plot_2d(axes, kind={'diagonal': 'hist_1d'})

    axes = ns.plot_2d(params, kind={'diagonal': 'hist_1d'})
    ns.plot_2d(axes, kind={'diagonal': 'kde_1d',
                           'lower': 'kde_2d',
                           'upper': 'scatter_2d'})


def test_root_and_label():
    np.random.seed(3)
    ns = read_chains('./tests/example_data/pc')
    assert ns.root == './tests/example_data/pc'
    assert ns.label == 'pc'

    ns = NestedSamples()
    assert not hasattr(ns, 'root')
    assert ns.label is None

    mc = read_chains('./tests/example_data/gd')
    assert (mc.root == './tests/example_data/gd')
    assert mc.label == 'gd'

    mc = MCMCSamples()
    assert not hasattr(mc, 'root')
    assert mc.label is None


def test_plot_2d_legend():
    np.random.seed(3)
    ns = read_chains('./tests/example_data/pc')
    mc = read_chains('./tests/example_data/gd')
    params = ['x0', 'x1', 'x2', 'x3']

    # Test label kwarg for kde
    fig, axes = make_2d_axes(params, upper=False)
    ns.plot_2d(axes, label='l1', kind=dict(diagonal='kde_1d', lower='kde_2d'))
    mc.plot_2d(axes, label='l2', kind=dict(diagonal='kde_1d', lower='kde_2d'))

    for y, row in axes.iterrows():
        for x, ax in row.items():
            if ax is not None:
                leg = ax.legend()
                assert leg.get_texts()[0].get_text() == 'l1'
                assert leg.get_texts()[1].get_text() == 'l2'
                handles, labels = ax.get_legend_handles_labels()
                assert labels == ['l1', 'l2']
                if x == y:
                    assert all([isinstance(h, Line2D) for h in handles])
                else:
                    assert all([isinstance(h, Rectangle) for h in handles])

    # Test label kwarg for hist and scatter
    fig, axes = make_2d_axes(params, lower=False)
    ns.plot_2d(axes, label='l1', kind=dict(diagonal='hist_1d',
                                           upper='scatter_2d'))
    mc.plot_2d(axes, label='l2', kind=dict(diagonal='hist_1d',
                                           upper='scatter_2d'))

    for y, row in axes.iterrows():
        for x, ax in row.items():
            if ax is not None:
                leg = ax.legend()
                assert leg.get_texts()[0].get_text() == 'l1'
                assert leg.get_texts()[1].get_text() == 'l2'
                handles, labels = ax.get_legend_handles_labels()
                assert labels == ['l1', 'l2']
                if x == y:
                    assert all([isinstance(h, Rectangle) for h in handles])
                else:
                    assert all([isinstance(h, Line2D)
                                for h in handles])

    # test default labelling
    fig, axes = make_2d_axes(params, upper=False)
    ns.plot_2d(axes)
    mc.plot_2d(axes)

    for y, row in axes.iterrows():
        for x, ax in row.items():
            if ax is not None:
                handles, labels = ax.get_legend_handles_labels()
                assert labels == ['pc', 'gd']

    # Test label kwarg to constructors
    ns = read_chains('./tests/example_data/pc', label='l1')
    mc = read_chains('./tests/example_data/gd', label='l2')
    params = ['x0', 'x1', 'x2', 'x3']

    fig, axes = make_2d_axes(params, upper=False)
    ns.plot_2d(axes)
    mc.plot_2d(axes)

    for y, row in axes.iterrows():
        for x, ax in row.items():
            if ax is not None:
                handles, labels = ax.get_legend_handles_labels()
                assert labels == ['l1', 'l2']


def test_plot_2d_colours():
    np.random.seed(3)
    gd = read_chains("./tests/example_data/gd")
    gd.drop(columns='x3', inplace=True, level=0)
    pc = read_chains("./tests/example_data/pc")
    pc.drop(columns='x4', inplace=True, level=0)
    mn = read_chains("./tests/example_data/mn")
    mn.drop(columns='x2', inplace=True, level=0)

    kinds = ['kde', 'hist']
    if 'fastkde' in sys.modules:
        kinds += ['fastkde']

    for kind in kinds:
        fig = plt.figure()
        fig, axes = make_2d_axes(['x0', 'x1', 'x2', 'x3', 'x4'], fig=fig)
        kind = {'diagonal': kind + '_1d',
                'lower': kind + '_2d',
                'upper': 'scatter_2d'}
        gd.plot_2d(axes, kind=kind, label="gd")
        pc.plot_2d(axes, kind=kind, label="pc")
        mn.plot_2d(axes, kind=kind, label="mn")
        gd_colors = []
        pc_colors = []
        mn_colors = []
        for y, rows in axes.iterrows():
            for x, ax in rows.items():
                handles, labels = ax.get_legend_handles_labels()
                for handle, label in zip(handles, labels):
                    if isinstance(handle, Rectangle):
                        color = to_hex(handle.get_facecolor())
                    else:
                        color = handle.get_color()

                    if label == 'gd':
                        gd_colors.append(color)
                    elif label == 'pc':
                        pc_colors.append(color)
                    elif label == 'mn':
                        mn_colors.append(color)

        assert len(set(gd_colors)) == 1
        assert len(set(mn_colors)) == 1
        assert len(set(pc_colors)) == 1


@pytest.mark.parametrize('kwargs', [dict(color='r', alpha=0.5, ls=':', lw=1),
                                    dict(c='r', linestyle=':', linewidth=1),
                                    dict(ec='r', fc='b'),
                                    dict(edgecolor='r', facecolor='b'),
                                    dict(cmap=plt.cm.RdBu),
                                    dict(colormap=plt.cm.RdBu),
                                    dict(cmap="viridis"),
                                    dict(colormap="viridis")])
@pytest.mark.parametrize(
    'kind', ['kde', 'hist', 'default',
             dict(diagonal='fastkde_1d', lower='fastkde_2d')]
)
def test_plot_2d_kwargs(kind, kwargs):
    if isinstance(kind, str) or 'fastkde' in sys.modules:
        np.random.seed(42)
        pc = read_chains("./tests/example_data/pc")
        fig, axes = make_2d_axes(['x0', 'x1'])
        pc.plot_2d(axes, kind=kind, **kwargs)


def test_plot_1d_colours():
    np.random.seed(3)
    gd = read_chains("./tests/example_data/gd")
    gd.drop(columns='x3', inplace=True, level=0)
    pc = read_chains("./tests/example_data/pc")
    pc.drop(columns='x4', inplace=True, level=0)
    mn = read_chains("./tests/example_data/mn")
    mn.drop(columns='x2', inplace=True, level=0)

    kinds = ['kde', 'hist']
    if 'fastkde' in sys.modules:
        kinds += ['fastkde']

    for kind in kinds:
        fig = plt.figure()
        fig, axes = make_1d_axes(['x0', 'x1', 'x2', 'x3', 'x4'], fig=fig)
        gd.plot_1d(axes, kind=kind + '_1d', label="gd")
        pc.plot_1d(axes, kind=kind + '_1d', label="pc")
        mn.plot_1d(axes, kind=kind + '_1d', label="mn")
        gd_colors = []
        pc_colors = []
        mn_colors = []
        for x, ax in axes.items():
            handles, labels = ax.get_legend_handles_labels()
            for handle, label in zip(handles, labels):
                if isinstance(handle, Rectangle):
                    color = to_hex(handle.get_facecolor())
                else:
                    color = handle.get_color()

                if label == 'gd':
                    gd_colors.append(color)
                elif label == 'pc':
                    pc_colors.append(color)
                elif label == 'mn':
                    mn_colors.append(color)

        assert len(set(gd_colors)) == 1
        assert len(set(mn_colors)) == 1
        assert len(set(pc_colors)) == 1


@pytest.mark.xfail('astropy' not in sys.modules,
                   raises=ImportError,
                   reason="requires astropy package")
def test_astropyhist():
    np.random.seed(3)
    ns = read_chains('./tests/example_data/pc')
    ns.plot_1d(['x0', 'x1', 'x2', 'x3'], kind='hist_1d', bins='knuth')


def test_hist_levels():
    np.random.seed(3)
    ns = read_chains('./tests/example_data/pc')
    ns.plot_2d(['x0', 'x1', 'x2', 'x3'], kind={'lower': 'hist_2d'},
               levels=[0.95, 0.68], bins=20)


def test_mcmc_stats():
    mcmc = read_chains('./tests/example_data/cb')
    chains = mcmc.groupby(('chain', '$n_\\mathrm{chain}$'), group_keys=False)
    n0, n1 = chains.count().iloc[:, 0]  # number samples in first chain
    mcmc_head = chains.head(200).copy()
    mcmc_tail = mcmc.remove_burn_in(burn_in=200)
    mcmc_half = mcmc.remove_burn_in(burn_in=0.5)

    # check indices after burn-in removal
    assert mcmc_tail.index.get_level_values(0)[0] == 200
    assert mcmc_tail.index.get_level_values(0)[n0] == 200 + n0 + 200
    assert mcmc_half.index.get_level_values(0)[0] == floor(n0/2)
    assert mcmc_half.index.get_level_values(0)[ceil(n0/2)] == n0 + floor(n1/2)

    # check Gelman--Rubin statistic
    assert mcmc_head.Gelman_Rubin() > 0.1
    assert mcmc_tail.Gelman_Rubin() < 0.01
    assert mcmc_half.Gelman_Rubin() < 0.01
    assert mcmc_half.Gelman_Rubin(['x0']) < 0.01
    assert mcmc_half.Gelman_Rubin(['x1']) < 0.01

    # more burn-in checks
    mcmc_new = mcmc.remove_burn_in(burn_in=200.9)
    assert len(mcmc_new) == n0 - 200 + n1 - 200
    assert mcmc_new.index.get_level_values(0)[0] == 200
    assert mcmc_new.index.get_level_values(0)[n0] == 200 + n0 + 200
    mcmc_new = mcmc.remove_burn_in(burn_in=-0.5)
    assert len(mcmc_new) == floor(n0/2) + floor(n1/2)
    assert mcmc_new.index.get_level_values(0)[0] == ceil(n0/2)
    assert mcmc_new.index.get_level_values(0)[floor(n0/2)] == n0 + floor(n1/2)
    mcmc_new = mcmc.remove_burn_in(burn_in=-200)
    assert len(mcmc_new) == 200 + 200
    assert mcmc_new.index.get_level_values(0)[0] == n0 - 200
    assert mcmc_new.index.get_level_values(0)[200] == n0 + n1 - 200
    mcmc_new = mcmc.remove_burn_in(burn_in=[0.8, -0.75])
    assert len(mcmc_new) == ceil(n0/5) + floor(3*n1/4)
    assert mcmc_new.index.get_level_values(0)[0] == floor(4*n0/5)
    assert mcmc_new.index.get_level_values(0)[ceil(n0/5)] == n0 + ceil(n1/4)
    mcmc_new = mcmc.remove_burn_in(burn_in=[2, -100])
    assert len(mcmc_new) == n0 - 2 + 100
    assert mcmc_new.index.get_level_values(0)[0] == 2
    assert mcmc_new.index.get_level_values(0)[n0-2] == n0 + n1 - 100

    # test reset index
    mcmc_new = mcmc.remove_burn_in(burn_in=200, reset_index=True)
    assert len(mcmc_new) == n0 - 200 + n1 - 200
    assert mcmc_new.index.get_level_values(0)[0] == 0
    assert mcmc_new.index.get_level_values(0)[-1] == n0 - 200 + n1 - 200 - 1

    # test inplace
    assert mcmc.index.get_level_values(0)[0] == 0
    assert mcmc.index.get_level_values(0)[n0] == n0
    mcmc_new = mcmc.remove_burn_in(burn_in=200, inplace=True)
    assert mcmc_new is None
    assert len(mcmc) == n0 - 200 + n1 - 200
    assert mcmc.index.get_level_values(0)[0] == 200
    assert mcmc.index.get_level_values(0)[n0] == 200 + n0 + 200

    with pytest.raises(ValueError):
        mcmc.remove_burn_in(burn_in=[1, 2, 3])


def test_logX():
    np.random.seed(3)
    pc = read_chains('./tests/example_data/pc')

    logX = pc.logX()
    assert isinstance(logX, WeightedSeries)
    assert_array_equal(logX.index, pc.index)

    nsamples = 10

    logX = pc.logX(nsamples=nsamples)
    assert isinstance(logX, WeightedDataFrame)
    assert_array_equal(logX.index, pc.index)
    assert_array_equal(logX.columns, np.arange(nsamples))
    assert logX.columns.name == 'samples'

    assert not (logX.diff(axis=0) > 0).to_numpy().any()

    n = 1000
    logX = pc.logX(n)

    assert (abs(logX.mean(axis=1) - pc.logX()) < logX.std(axis=1) * 3).all()


def test_logbetaL():
    np.random.seed(3)
    pc = read_chains('./tests/example_data/pc')

    logX = pc.logX()
    assert isinstance(logX, WeightedSeries)
    assert_array_equal(logX.index, pc.index)

    nsamples = 10

    logX = pc.logX(nsamples=nsamples)
    assert isinstance(logX, WeightedDataFrame)
    assert_array_equal(logX.index, pc.index)
    assert_array_equal(logX.columns, np.arange(nsamples))
    assert logX.columns.name == 'samples'

    assert not (logX.diff(axis=0) > 0).to_numpy().any()

    n = 1000
    logX = pc.logX(n)

    assert (abs(logX.mean(axis=1) - pc.logX()) < logX.std(axis=1) * 3).all()


def test_logw():
    np.random.seed(3)
    pc = read_chains('./tests/example_data/pc')

    logw = pc.logw()
    assert isinstance(logw, WeightedSeries)
    assert_array_equal(logw.index, pc.index)

    nsamples = 10
    beta = [0., 0.5, 1.]

    logw = pc.logw(nsamples=nsamples)
    assert isinstance(logw, WeightedDataFrame)
    assert_array_equal(logw.index, pc.index)
    assert logw.columns.name == 'samples'
    assert_array_equal(logw.columns, range(nsamples))

    logw = pc.logw(beta=beta)
    assert isinstance(logw, WeightedDataFrame)
    assert_array_equal(logw.index, pc.index)
    assert logw.columns.name == 'beta'
    assert_array_equal(logw.columns, beta)

    logw = pc.logw(nsamples=nsamples, beta=beta)
    assert isinstance(logw, WeightedDataFrame)
    assert logw.columns.names == ['beta', 'samples']
    assert logw.columns.levshape == (len(beta), nsamples)

    n = 1000
    logw = pc.logw(n)

    assert (abs(logw.mean(axis=1) - pc.logw()) < logw.std(axis=1) * 3).all()


def test_logZ():
    np.random.seed(3)
    pc = read_chains('./tests/example_data/pc')

    logZ = pc.logZ()
    assert isinstance(logZ, float)

    nsamples = 10
    beta = [0., 0.5, 1.]

    logZ = pc.logZ(nsamples=nsamples)
    assert isinstance(logZ, WeightedLabelledSeries)
    assert logZ.index.name == 'samples'
    assert logZ.name == 'logZ'
    assert_array_equal(logZ.index, range(nsamples))

    logZ = pc.logZ(beta=beta)
    assert isinstance(logZ, WeightedLabelledSeries)
    assert logZ.index.name == 'beta'
    assert logZ.name == 'logZ'
    assert len(logZ) == len(beta)

    logZ = pc.logZ(nsamples=nsamples, beta=beta)
    assert isinstance(logZ, WeightedLabelledSeries)
    assert logZ.index.names == ['beta', 'samples']
    assert logZ.name == 'logZ'
    assert logZ.index.levshape == (len(beta), nsamples)

    n = 1000
    logZ = pc.logZ(n)

    assert abs(logZ.mean() - pc.logZ()) < logZ.std() * 3


def test_D_KL():
    np.random.seed(3)
    pc = read_chains('./tests/example_data/pc')

    D_KL = pc.D_KL()
    assert isinstance(D_KL, float)

    nsamples = 10
    beta = [0., 0.5, 1.]

    D_KL = pc.D_KL(nsamples=nsamples)
    assert isinstance(D_KL, WeightedLabelledSeries)
    assert D_KL.index.name == 'samples'
    assert D_KL.name == 'D_KL'
    assert_array_equal(D_KL.index, range(nsamples))

    D_KL = pc.D_KL(beta=beta)
    assert isinstance(D_KL, WeightedLabelledSeries)
    assert D_KL.index.name == 'beta'
    assert D_KL.name == 'D_KL'
    assert len(D_KL) == len(beta)

    D_KL = pc.D_KL(nsamples=nsamples, beta=beta)
    assert isinstance(D_KL, WeightedLabelledSeries)
    assert D_KL.index.names == ['beta', 'samples']
    assert D_KL.name == 'D_KL'
    assert D_KL.index.levshape == (len(beta), nsamples)

    n = 1000
    D_KL = pc.D_KL(n)

    assert abs(D_KL.mean() - pc.D_KL()) < D_KL.std() * 3


def test_d_G():
    np.random.seed(3)
    pc = read_chains('./tests/example_data/pc')

    d_G = pc.d_G()
    assert isinstance(d_G, float)

    nsamples = 10
    beta = [0., 0.5, 1.]

    d_G = pc.d_G(nsamples=nsamples)
    assert isinstance(d_G, WeightedLabelledSeries)
    assert d_G.index.name == 'samples'
    assert d_G.name == 'd_G'
    assert_array_equal(d_G.index, range(nsamples))

    d_G = pc.d_G(beta=beta)
    assert isinstance(d_G, WeightedLabelledSeries)
    assert d_G.index.name == 'beta'
    assert d_G.name == 'd_G'
    assert len(d_G) == len(beta)

    d_G = pc.d_G(nsamples=nsamples, beta=beta)
    assert isinstance(d_G, WeightedLabelledSeries)
    assert d_G.index.names == ['beta', 'samples']
    assert d_G.name == 'd_G'
    assert d_G.index.levshape == (len(beta), nsamples)

    n = 1000
    d_G = pc.d_G(n)

    assert abs(d_G.mean() - pc.d_G()) < d_G.std() * 3


def test_logL_P():
    np.random.seed(3)
    pc = read_chains('./tests/example_data/pc')

    logL_P = pc.logL_P()
    assert isinstance(logL_P, float)

    nsamples = 10
    beta = [0., 0.5, 1.]

    logL_P = pc.logL_P(nsamples=nsamples)
    assert isinstance(logL_P, WeightedLabelledSeries)
    assert logL_P.index.name == 'samples'
    assert logL_P.name == 'logL_P'
    assert_array_equal(logL_P.index, range(nsamples))

    logL_P = pc.logL_P(beta=beta)
    assert isinstance(logL_P, WeightedLabelledSeries)
    assert logL_P.index.name == 'beta'
    assert logL_P.name == 'logL_P'
    assert len(logL_P) == len(beta)

    logL_P = pc.logL_P(nsamples=nsamples, beta=beta)
    assert isinstance(logL_P, WeightedLabelledSeries)
    assert logL_P.index.names == ['beta', 'samples']
    assert logL_P.name == 'logL_P'
    assert logL_P.index.levshape == (len(beta), nsamples)

    n = 1000
    logL_P = pc.logL_P(n)

    assert abs(logL_P.mean() - pc.logL_P()) < logL_P.std() * 3


@pytest.mark.parametrize('beta', [None, 0.5, [0, 0.5, 1]])
@pytest.mark.parametrize('nsamples', [None, 10, 100])
def test_Occams_razor(nsamples, beta):
    np.random.seed(3)
    pc = read_chains('./tests/example_data/pc')
    logw = pc.logw(nsamples, beta)
    assert_allclose(pc.logZ(logw), pc.logL_P(logw) - pc.D_KL(logw))


def test_stats():
    np.random.seed(3)
    pc = read_chains('./tests/example_data/pc')

    nsamples = 10
    beta = [0., 0.5, 1.]

    vals = ['logZ', 'D_KL', 'logL_P', 'd_G']

    labels = [r'$\ln\mathcal{Z}$',
              r'$\mathcal{D}_\mathrm{KL}$',
              r'$\langle\ln\mathcal{L}\rangle_\mathcal{P}$',
              r'$d_\mathrm{G}$']

    stats = pc.stats()
    assert isinstance(stats, WeightedLabelledSeries)
    assert_array_equal(stats.drop_labels().index, vals)
    assert_array_equal(stats.get_labels(), labels)

    stats = pc.stats(nsamples=nsamples)
    assert isinstance(stats, WeightedLabelledDataFrame)
    assert_array_equal(stats.drop_labels().columns, vals)
    assert_array_equal(stats.get_labels(), labels)
    assert stats.index.name == 'samples'
    assert_array_equal(stats.index, range(nsamples))

    stats = pc.stats(beta=beta)
    assert isinstance(stats, WeightedLabelledDataFrame)
    assert_array_equal(stats.drop_labels().columns, vals)
    assert_array_equal(stats.get_labels(), labels)
    assert stats.index.name == 'beta'
    assert_array_equal(stats.index, beta)

    stats = pc.stats(nsamples=nsamples, beta=beta)
    assert isinstance(stats, WeightedLabelledDataFrame)
    assert_array_equal(stats.drop_labels().columns, vals)
    assert_array_equal(stats.get_labels(), labels)
    assert stats.index.names == ['beta', 'samples']
    assert stats.index.levshape == (len(beta), nsamples)

    for beta in [1., 0., 0.5]:
        pc.beta = beta
        n = 1000
        PC = pc.stats(n, beta)
        assert abs(pc.logZ() - PC['logZ'].mean()) < PC['logZ'].std()
        assert PC['d_G'].mean() < 5 + 3 * PC['d_G'].std()
        assert PC.cov()['D_KL']['logZ'] < 0
        assert abs(PC.logZ.mean() - pc.logZ()) < PC.logZ.std() * 3
        assert abs(PC.D_KL.mean() - pc.D_KL()) < PC.D_KL.std() * 3
        assert abs(PC.d_G.mean() - pc.d_G()) < PC.d_G.std() * 3
        assert abs(PC.logL_P.mean() - pc.logL_P()) < PC.logL_P.std() * 3

        n = 100
        assert ks_2samp(pc.logZ(n, beta), PC.logZ).pvalue > 0.05
        assert ks_2samp(pc.D_KL(n, beta), PC.D_KL).pvalue > 0.05
        assert ks_2samp(pc.d_G(n, beta), PC.d_G).pvalue > 0.05
        if beta != 0:
            assert ks_2samp(pc.logL_P(n, beta), PC.logL_P).pvalue > 0.05

    assert abs(pc.set_beta(0.0).logZ()) < 1e-2
    assert pc.set_beta(0.9).logZ() < pc.set_beta(1.0).logZ()

    assert_array_almost_equal(pc.set_beta(1).get_weights(),
                              pc.set_beta(1).get_weights())
    assert_array_almost_equal(pc.set_beta(.5).get_weights(),
                              pc.set_beta(.5).get_weights())
    assert_array_equal(pc.set_beta(0).get_weights(),
                       pc.set_beta(0).get_weights())


def test_masking():
    pc = read_chains("./tests/example_data/pc")
    mask = pc['x0'].to_numpy() > 0

    kinds = ['kde', 'hist']
    if 'fastkde' in sys.modules:
        kinds += ['fastkde']

    for kind in kinds:
        fig, axes = make_1d_axes(['x0', 'x1', 'x2'])
        pc[mask].plot_1d(axes=axes, kind=kind + '_1d')

    for kind in kinds + ['scatter']:
        fig, axes = make_2d_axes(['x0', 'x1', 'x2'], upper=False)
        pc[mask].plot_2d(axes=axes, kind=dict(lower=kind + '_2d',
                                              diagonal='hist_1d'))


def test_merging():
    np.random.seed(3)
    samples_1 = read_chains('./tests/example_data/pc')
    samples_2 = read_chains('./tests/example_data/pc_250')
    samples = merge_nested_samples([samples_1, samples_2])
    nlive_1 = samples_1.nlive.mode().to_numpy()[0]
    nlive_2 = samples_2.nlive.mode().to_numpy()[0]
    nlive = samples.nlive.mode().to_numpy()[0]
    assert nlive_1 == 125
    assert nlive_2 == 250
    assert nlive == nlive_1 + nlive_2
    assert (samples_1.logZ() > samples.logZ() > samples_2.logZ()
            or samples_1.logZ() < samples.logZ() < samples_2.logZ())


def test_weighted_merging():
    # Generate some data to try it out:
    samples_1 = read_chains('./tests/example_data/pc')
    samples_2 = read_chains('./tests/example_data/pc_250')
    samples_1[('xtest', '$x_t$')] = 7*samples_1['x3']
    samples_2[('xtest', "$x_t$")] = samples_2['x3']
    mean1 = samples_1.xtest.mean()
    mean2 = samples_2.xtest.mean()

    # Test with evidence weights
    weight1 = np.exp(samples_1.logZ())
    weight2 = np.exp(samples_2.logZ())
    samples = merge_samples_weighted([samples_1, samples_2],
                                     label='Merged label')
    mean = samples.xtest.mean()
    assert np.isclose(mean, (mean1*weight1+mean2*weight2)/(weight1+weight2))

    assert samples.label == 'Merged label'

    # Test that label is None when no label is passed
    samples_1.label = "1"
    samples_2.label = "2"
    samples = merge_samples_weighted([samples_1, samples_2])
    assert samples.label is None

    # Test with explicit weights
    weight1 = 31
    weight2 = 13
    samples = merge_samples_weighted(
        [samples_1, samples_2], weights=[weight1, weight2])
    mean = samples.xtest.mean()
    assert np.isclose(mean, (mean1*weight1+mean2*weight2)/(weight1+weight2))

    # Test plot still works (see issue #189)
    prior_samples = []
    for i in range(3):
        d = {"x": np.random.uniform(size=1000),
             "y": np.random.uniform(size=1000)}
        tmp = Samples(d)
        prior_samples.append(tmp)
    merge_prior = merge_samples_weighted(prior_samples, weights=np.ones(3))
    merge_prior.plot_2d(["x", "y"])

    # Test if correct exceptions are raised:
    # MCMCSamples are passed without weights
    with pytest.raises(ValueError):
        merge_samples_weighted([MCMCSamples(samples_1)])
    # len(weights) != len(samples)
    with pytest.raises(ValueError):
        merge_samples_weighted([samples_1, samples_2], weights=[1, 2, 3])
    # A samples is passed and not a sequence
    with pytest.raises(TypeError):
        merge_samples_weighted(samples_1, weights=[1, 2, 3])


def test_beta():
    pc = read_chains("./tests/example_data/pc")
    weights = pc.get_weights()
    assert_array_equal(weights, pc.get_weights())
    assert_array_equal(pc.index.get_level_values('weights'), pc.get_weights())
    assert pc.beta == 1

    prior = pc.set_beta(0)
    assert prior.beta == 0
    assert_array_equal(prior.index.get_level_values('weights'),
                       prior.get_weights())
    assert pc.beta == 1
    assert_array_equal(pc.index.get_level_values('weights'), pc.get_weights())
    assert_array_almost_equal(sorted(prior.get_weights(), reverse=True),
                              prior.get_weights())

    for beta in np.linspace(0, 2, 10):
        pc.set_beta(beta, inplace=True)
        assert pc.beta == beta
        assert_array_equal(pc.index.get_level_values('weights'),
                           pc.get_weights())
        assert not np.array_equal(pc.index.get_level_values('weights'),
                                  weights)

    for beta in np.linspace(0, 2, 10):
        pc.beta = beta
        assert pc.beta == beta
        assert_array_equal(pc.index.get_level_values('weights'),
                           pc.get_weights())
        assert not np.array_equal(pc.index.get_level_values('weights'),
                                  weights)


def test_beta_with_logL_infinities():
    ns = read_chains("./tests/example_data/pc")
    ns.loc[:10, ('logL', r'$\ln\mathcal{L}$')] = -np.inf
    with pytest.warns(RuntimeWarning):
        ns.recompute(inplace=True)
    assert (ns.logL == -np.inf).sum() == 0


def test_prior():
    ns = read_chains("./tests/example_data/pc")
    prior = ns.prior()
    assert prior.beta == 0
    assert_frame_equal(prior, ns.set_beta(0))


def test_live_points():
    np.random.seed(4)
    pc = read_chains("./tests/example_data/pc")

    for i, logL in pc.logL.iloc[::49].items():
        live_points = pc.live_points(logL)
        assert len(live_points) == int(pc.nlive[i[0]])

        live_points_from_int = pc.live_points(i[0])
        assert_array_equal(live_points_from_int, live_points)

        live_points_from_index = pc.live_points(i)
        assert_array_equal(live_points_from_index, live_points)

    assert pc.live_points(0).index[0] == 0

    last_live_points = pc.live_points()
    logL = pc.logL_birth.max()
    assert (last_live_points.logL >= logL).all()
    assert len(last_live_points) == pc.nlive.mode().to_numpy()[0]

    assert not live_points.isweighted()


def test_hist_range_1d():
    """Test to provide a solution to #89"""
    np.random.seed(3)
    ns = read_chains('./tests/example_data/pc')
    ax = ns.plot_1d('x0', kind='hist_1d')
    x1, x2 = ax['x0'].get_xlim()
    assert x1 > -1
    assert x2 < +1
    ax = ns.plot_1d('x0', kind='hist_1d', bins=np.linspace(-1, 1, 11))
    x1, x2 = ax['x0'].get_xlim()
    assert x1 <= -1
    assert x2 >= +1


def test_contour_plot_2d_nan():
    """Contour plots with nans arising from issue #96"""
    np.random.seed(3)
    ns = read_chains('./tests/example_data/pc')

    ns.loc[:9, ('x0', '$x_0$')] = np.nan
    with pytest.raises((np.linalg.LinAlgError, RuntimeError, ValueError)):
        ns.plot_2d(['x0', 'x1'])

    # Check this error is removed in the case of zero weights
    weights = ns.get_weights()
    weights[:10] = 0
    ns.set_weights(weights, inplace=True)
    ns.plot_2d(['x0', 'x1'])


def test_compute_insertion():
    np.random.seed(3)
    ns = read_chains('./tests/example_data/pc')
    assert 'insertion' not in ns
    ns._compute_insertion_indexes()
    assert 'insertion' in ns

    nlive = ns.nlive.mode().to_numpy()[0]
    assert_array_less(ns.insertion, nlive)

    u = ns.insertion.to_numpy()/nlive
    assert kstest(u[nlive:-nlive], 'uniform').pvalue > 0.05

    pvalues = [kstest(u[i:i+nlive], 'uniform').pvalue
               for i in range(nlive, len(ns)-2*nlive, nlive)]

    assert kstest(pvalues, 'uniform').pvalue > 0.05


def test_posterior_points():
    np.random.seed(3)
    ns = read_chains('./tests/example_data/pc')
    assert_array_equal(ns.posterior_points(), ns.posterior_points())
    assert_array_equal(ns.posterior_points(0.5), ns.posterior_points(0.5))


def test_prior_points():
    ns = read_chains('./tests/example_data/pc')
    assert_array_equal(ns.prior_points(), ns.posterior_points(0))


def test_NestedSamples_importance_sample():
    np.random.seed(3)
    ns0 = read_chains('./tests/example_data/pc')
    pi0 = ns0.set_beta(0)
    NS0 = ns0.stats(nsamples=2000)

    with pytest.raises(NotImplementedError):
        ns0.importance_sample(ns0.logL, action='spam')

    ns_masked = ns0.importance_sample(ns0.logL, action='replace')
    assert_array_equal(ns0.logL, ns_masked.logL)
    assert_array_equal(ns0.logL_birth, ns_masked.logL_birth)
    assert_array_equal(ns0.get_weights(), ns_masked.get_weights())

    ns_masked = ns0.importance_sample(np.zeros_like(ns0.logL), action='add')
    assert_array_equal(ns0.logL, ns_masked.logL)
    assert_array_equal(ns0.logL_birth, ns_masked.logL_birth)
    assert_array_equal(ns0.get_weights(), ns_masked.get_weights())

    mask = ((ns0.x0 > -0.3) & (ns0.x2 > 0.2) & (ns0.x4 < 3.5)).to_numpy()
    ns_masked = merge_nested_samples((ns0[mask], ))
    V_prior = pi0[mask].get_weights().sum() / pi0.get_weights().sum()
    V_posterior = ns0[mask].get_weights().sum() / ns0.get_weights().sum()

    ns1 = ns0.importance_sample(mask, action='mask')
    assert_array_equal(ns_masked.logL, ns1.logL)
    assert_array_equal(ns_masked.logL_birth, ns1.logL_birth)
    assert_array_equal(ns_masked.get_weights(), ns1.get_weights())

    logL_new = np.where(mask, 0, -np.inf)
    ns1 = ns0.importance_sample(logL_new)
    NS1 = ns1.stats(nsamples=2000)
    assert_array_equal(ns1, ns_masked)
    logZ_V = NS0.logZ.mean() + np.log(V_posterior) - np.log(V_prior)
    assert abs(NS1.logZ.mean() - logZ_V) < 1.5 * NS1.logZ.std()

    logL_new = np.where(mask, 0, -1e30)
    ns1 = ns0.importance_sample(logL_new)
    NS1 = ns1.stats(nsamples=2000)
    logZ_V = NS0.logZ.mean() + np.log(V_posterior)
    assert abs(NS1.logZ.mean() - logZ_V) < 1.5 * NS1.logZ.std()

    ns0.importance_sample(logL_new, inplace=True)
    assert type(ns0) is NestedSamples
    assert_array_equal(ns0, ns1)
    assert ns0.root == ns1.root
    assert ns0.label == ns1.label
    assert ns0.beta == ns1.beta
    assert ns0 is not ns1


def test_MCMCSamples_importance_sample():
    np.random.seed(3)
    mc0 = read_chains('./tests/example_data/gd')

    with pytest.raises(NotImplementedError):
        mc0.importance_sample(mc0.logL, action='spam')

    # new gaussian logL
    logL_i = norm.logpdf(mc0.x3, loc=0.4, scale=0.1)

    # add logL
    mc1 = mc0.importance_sample(np.zeros_like(mc0.logL), action='add')
    assert_array_equal(mc0.logL, mc1.logL)
    assert_array_equal(mc0.get_weights(), mc1.get_weights())
    mc1 = mc0.importance_sample(logL_new=logL_i)
    assert np.all(mc1.logL.to_numpy() != mc0.logL.to_numpy())
    assert not np.all(mc1.get_weights() == mc0.get_weights())

    # replace logL
    mc2 = mc0.importance_sample(mc0.logL, action='replace')
    assert_array_equal(mc0.logL, mc2.logL)
    assert_array_equal(mc0.get_weights(), mc2.get_weights())
    mc2 = mc0.importance_sample(mc0.logL.to_numpy()+logL_i, action='replace')
    assert np.all(mc2.logL.to_numpy() != mc0.logL.to_numpy())
    assert not np.all(mc2.get_weights() == mc0.get_weights())
    assert_array_equal(mc1.logL.to_numpy(), mc2.logL.to_numpy())
    assert_array_almost_equal(mc1.logL.to_numpy(), mc2.logL.to_numpy())

    # mask logL
    mask = ((mc0.x0 > -0.3) & (mc0.x2 > 0.2) & (mc0.x4 < 3.5)).to_numpy()
    mc_masked = mc0[mask]
    mc3 = mc0.importance_sample(mask, action='mask')
    assert_array_equal(mc_masked.logL, mc3.logL)
    assert_array_equal(mc_masked.get_weights(), mc3.get_weights())
    assert np.all(mc3.x0 > -0.3)

    for mc in [mc1, mc2, mc3]:
        assert mc.root == mc0.root
        assert mc.label == mc0.label
        assert mc._metadata == mc0._metadata
        assert mc is not mc0

    mc0.importance_sample(mask, action='mask', inplace=True)
    assert isinstance(mc0, MCMCSamples)
    assert_array_equal(mc3, mc0)
    assert mc3.root == mc0.root
    assert mc3.label == mc0.label
    assert mc3._metadata == mc0._metadata
    assert mc3 is not mc0


def test_logzero_mask_prior_level():
    np.random.seed(3)
    ns0 = read_chains('./tests/example_data/pc')
    pi0 = ns0.set_beta(0)
    NS0 = ns0.stats(nsamples=2000)
    mask = ((ns0.x0 > -0.3) & (ns0.x2 > 0.2) & (ns0.x4 < 3.5)).to_numpy()

    V_prior = pi0[mask].get_weights().sum() / pi0.get_weights().sum()
    V_posterior = ns0[mask].get_weights().sum() / ns0.get_weights().sum()
    logZ_V = NS0.logZ.mean() + np.log(V_posterior) - np.log(V_prior)

    ns1 = merge_nested_samples((ns0[mask],))
    NS1 = ns1.stats(nsamples=2000)

    assert abs(NS1.logZ.mean() - logZ_V) < 1.5 * NS1.logZ.std()


def test_logzero_mask_likelihood_level():
    np.random.seed(3)
    ns0 = read_chains('./tests/example_data/pc')
    NS0 = ns0.stats(nsamples=2000)
    mask = ((ns0.x0 > -0.3) & (ns0.x2 > 0.2) & (ns0.x4 < 3.5)).to_numpy()

    V_posterior = ns0[mask].get_weights().sum() / ns0.get_weights().sum()
    logZ_V = NS0.logZ.mean() + np.log(V_posterior)

    ns1 = read_chains('./tests/example_data/pc')
    ns1.logL = np.where(mask, ns1.logL, -1e30)

    mask = ns1.logL.to_numpy() > ns1.logL_birth.to_numpy()
    ns1 = merge_nested_samples((ns1[mask],))
    NS1 = ns1.stats(nsamples=2000)

    assert abs(NS1.logZ.mean() - logZ_V) < 1.5 * NS1.logZ.std()


def test_recompute():
    np.random.seed(3)
    pc = read_chains('./tests/example_data/pc')
    recompute = pc.recompute()
    assert recompute is not pc

    pc.loc[1000, ('logL', r'$\ln\mathcal{L}$')] = pc.logL_birth.iloc[1000]-1
    with pytest.warns(RuntimeWarning):
        recompute = pc.recompute()
    assert len(recompute) == len(pc) - 1

    mn = read_chains('./tests/example_data/mn_old')
    with pytest.raises(RuntimeError):
        mn.recompute()


def test_NaN():
    np.random.seed(3)
    pc = read_chains('./tests/example_data/pc')
    with pytest.warns(RuntimeWarning, match="NaN encountered in logL."):
        pc_new = pc.copy()
        pc_new.loc[2, ('logL', r'$\ln\mathcal{L}$')] = np.nan
        pc_new.recompute(inplace=True)
    assert len(pc_new) == len(pc) - 1
    assert pc_new.nlive.iloc[0] == 124


def test_unsorted():
    np.random.seed(4)
    pc = read_chains('./tests/example_data/pc')
    i = np.random.choice(len(pc), len(pc), replace=False)
    pc_resort = NestedSamples(data=pc.loc[i, ['x0', 'x1', 'x2', 'x3', 'x4']],
                              logL=pc.loc[i, 'logL'],
                              logL_birth=pc.loc[i, 'logL_birth'])
    assert_array_equal(pc_resort, pc)


def test_copy():
    np.random.seed(3)
    pc = read_chains('./tests/example_data/pc')
    new = pc.copy()
    assert new is not pc


def test_plotting_with_integer_names():
    np.random.seed(3)
    samples_1 = Samples(data=np.random.rand(1000, 3))
    samples_2 = Samples(data=np.random.rand(1000, 3))
    samples_1.compress()
    ax = samples_1.plot_2d([0, 1, 2])
    samples_2.plot_2d(ax)

    ax = samples_1.plot_1d([0, 1, 2])
    samples_2.plot_1d(ax)

    assert samples_1[0].shape == (1000,)
    assert_array_equal(samples_1.loc[:, 0], samples_1[0])
    assert_array_equal(samples_1.loc[:, 0], samples_1.iloc[:, 0])
    with pytest.raises(KeyError):
        samples_1['0']


def test_logL_list():
    np.random.seed(5)
    default = read_chains('./tests/example_data/pc')
    logL = default.logL.tolist()
    logL_birth = default.logL_birth.tolist()
    data = default.iloc[:, :5].to_numpy().tolist()

    samples = NestedSamples(data=data, logL=logL, logL_birth=logL_birth)
    assert_array_equal(default, samples)


def test_samples_dot_plot():
    samples = read_chains('./tests/example_data/pc')
    axes = samples[['x0', 'x1', 'x2', 'x3', 'x4']].plot.hist()
    assert len(axes.containers) == 5
    fig, ax = plt.subplots()
    axes = samples.x0.plot.kde(subplots=True, ax=ax)
    assert len(axes) == 1
    axes = samples[['x0', 'x1']].plot.kde(subplots=True)
    assert len(axes) == 2

    axes = samples.plot.kde_2d('x0', 'x1')
    assert len(axes.collections) == 5
    assert axes.get_xlabel() == 'x0'
    assert axes.get_ylabel() == 'x1'
    axes = samples.plot.hist_2d('x1', 'x0')
    assert len(axes.collections) == 1
    assert axes.get_xlabel() == 'x1'
    assert axes.get_ylabel() == 'x0'
    axes = samples.plot.scatter_2d('x2', 'x3')
    assert len(axes.lines) == 1
    fig, ax = plt.subplots()
    axes = samples.x1.plot.kde_1d(ax=ax)
    assert len(axes.lines) == 1
    fig, ax = plt.subplots()
    axes = samples.x2.plot.hist_1d(ax=ax)
    assert len(axes.containers) == 1

    try:
        axes = samples.plot.fastkde_2d('x0', 'x1')
        assert len(axes.collections) == 5
        plt.close("all")
        axes = samples.x0.plot.fastkde_1d()
        assert len(axes.lines) == 1
        plt.close("all")
        axes = samples[['x0', 'x1', 'x2', 'x3', 'x4']].plot.fastkde_1d()
        assert len(axes.lines) == 5
        plt.close("all")
    except ImportError:
        pass


def test_fixed_width():
    samples = read_chains('./tests/example_data/pc')
    labels = samples.get_labels()
    columns = ['A really really long column label'] + list(samples.columns[1:])
    samples.columns = columns
    assert 'A really r...' in str(samples)

    mcolumns = MultiIndex.from_arrays([columns, labels])
    samples.columns = mcolumns
    assert 'A really re...' in str(WeightedLabelledDataFrame(samples))

    mcolumns = MultiIndex.from_arrays([columns, np.random.rand(len(columns))])
    samples.columns = mcolumns
    assert 'A really re...' in str(WeightedLabelledDataFrame(samples))


def test_samples_plot_labels():
    samples = read_chains('./tests/example_data/pc')
    columns = ['x0', 'x1', 'x2', 'x3', 'x4']
    axes = samples.plot_2d(columns)

    for col, ax in zip(columns, axes.loc[:, 'x0']):
        assert samples.get_label(col, 1) == ax.get_ylabel()

    for col, ax in zip(columns, axes.loc['x4', :]):
        assert samples.get_label(col, 1) == ax.get_xlabel()


def test_constructors():
    samples = read_chains('./tests/example_data/pc')

    assert isinstance(samples['x0'], WeightedLabelledSeries)
    assert isinstance(samples.loc[0], WeightedLabelledSeries)
    assert samples['x0'].islabelled()
    assert samples.loc[0].islabelled()

    assert isinstance(samples.T.loc['x0'], WeightedLabelledSeries)
    assert isinstance(samples.T[0], WeightedLabelledSeries)
    assert samples.T.loc['x0'].islabelled()
    assert samples.T[0].islabelled()

    assert isinstance(samples['x0'].to_frame(), WeightedLabelledDataFrame)


def test_old_gui():
    with pytest.raises(TypeError):
        Samples(root='./tests/example_data/gd')
    with pytest.raises(TypeError):
        MCMCSamples(root='./tests/example_data/gd')
    with pytest.raises(TypeError):
        NestedSamples(root='./tests/example_data/pc')

    samples = read_chains('./tests/example_data/pc')

    for kind in ['kde', 'hist']:
        with pytest.warns(UserWarning):
            samples.plot_2d(['x0', 'x1', 'x2'], kind={'lower': kind})
        with pytest.warns(UserWarning):
            samples.plot_1d(['x0', 'x1', 'x2'], kind=kind)

    with pytest.raises(ValueError):
        samples.plot_2d(['x0', 'x1', 'x2'], types={'lower': 'kde'})

    with pytest.raises(ValueError):
        samples.plot_1d(['x0', 'x1', 'x2'], plot_type='kde')

    with pytest.raises(NotImplementedError):
        samples.tex['x0'] = '$x_0$'

    with pytest.raises(NotImplementedError):
        samples.D(1000)

    with pytest.raises(NotImplementedError):
        samples.d(1000)

    fig, ax = plt.subplots()
    with pytest.raises(ValueError):
        samples.plot(ax, 'x0')
    with pytest.raises(ValueError):
        samples.plot(ax, 'x0', 'y0')

    with pytest.raises(NotImplementedError):
        make_2d_axes(['x0', 'y0'], tex={'x0': '$x_0$', 'y0': '$y_0$'})

    with pytest.raises(NotImplementedError):
        samples.ns_output(1000)

    with pytest.raises(NotImplementedError):
        make_2d_axes(['x0', 'y0'], tex={'x0': '$x_0$', 'y0': '$y_0$'})
    with pytest.raises(NotImplementedError):
        make_1d_axes(['x0', 'y0'], tex={'x0': '$x_0$', 'y0': '$y_0$'})


def test_groupby_stats():
    mcmc = read_chains('./tests/example_data/cb')
    chains = mcmc.groupby(('chain', '$n_\\mathrm{chain}$'))
<<<<<<< HEAD
=======

    assert chains.mean().isweighted() is True
    assert chains.std().isweighted() is True
    assert chains.median().isweighted() is True
    assert chains.var().isweighted() is True
    assert chains.kurt().isweighted() is True
    assert chains.kurtosis().isweighted() is True
    assert chains.skew().isweighted() is True
    assert chains.mad().isweighted() is True
    assert chains.sem().isweighted() is True
    assert chains.corr().isweighted() is True
    assert chains.cov().isweighted() is True
    assert chains.corrwith(mcmc).isweighted() is True

    w1 = mcmc.loc[mcmc.chain == 1].get_weights().sum()
    w2 = mcmc.loc[mcmc.chain == 2].get_weights().sum()
    assert np.all(chains.mean().get_weights() == [w1, w2])
    assert np.all(chains.std().get_weights() == [w1, w2])
    assert np.all(chains.median().get_weights() == [w1, w2])
    assert np.all(chains.var().get_weights() == [w1, w2])
    assert np.all(chains.kurt().get_weights() == [w1, w2])
    assert np.all(chains.kurtosis().get_weights() == [w1, w2])
    assert np.all(chains.skew().get_weights() == [w1, w2])

>>>>>>> 911f54e6
    for chain in [1, 2]:
        mask = mcmc.chain == chain
        assert_allclose(mcmc.loc[mask].mean()
                        .drop(('chain', '$n_\\mathrm{chain}$')),
                        chains.mean().loc[chain, :])
        assert_allclose(mcmc.loc[mask].std()
                        .drop(('chain', '$n_\\mathrm{chain}$')),
                        chains.std().loc[chain, :])
        assert_allclose(mcmc.loc[mask].median()
                        .drop(('chain', '$n_\\mathrm{chain}$')),
                        chains.median().loc[chain, :])
        assert_allclose(mcmc.loc[mask].var()
                        .drop(('chain', '$n_\\mathrm{chain}$')),
                        chains.var().loc[chain, :])
        assert_allclose(mcmc.loc[mask].kurt()
                        .drop(('chain', '$n_\\mathrm{chain}$')),
                        chains.kurt().loc[chain, :])
        assert_allclose(mcmc.loc[mask].kurtosis()
                        .drop(('chain', '$n_\\mathrm{chain}$')),
                        chains.kurtosis().loc[chain, :])
        assert_allclose(mcmc.loc[mask].skew()
                        .drop(('chain', '$n_\\mathrm{chain}$')),
                        chains.skew().loc[chain, :])
        assert_allclose(mcmc.loc[mask].mad()
                        .drop(('chain', '$n_\\mathrm{chain}$')),
                        chains.mad().loc[chain, :])
        assert_allclose(mcmc.loc[mask].sem()
                        .drop(('chain', '$n_\\mathrm{chain}$')),
                        chains.sem().loc[chain, :])
<<<<<<< HEAD
        assert_allclose(mcmc.loc[i].drop(
                        columns=('chain', '$n_\\mathrm{chain}$')).cov(),
                        chains.cov().loc[chain, :])
        assert_allclose(mcmc.loc[i].drop(
                        columns=('chain', '$n_\\mathrm{chain}$')).corr(),
                        chains.corr().loc[chain, :])

        group = chains.get_group(chain)
        assert_allclose(mcmc.loc[i].mean(), group.mean())
        assert_allclose(mcmc.loc[i].std(), group.std())
        assert_allclose(mcmc.loc[i].median(), group.median())
        assert_allclose(mcmc.loc[i].var(), group.var())
        assert_allclose(mcmc.loc[i].kurt(), group.kurt())
        assert_allclose(mcmc.loc[i].kurtosis(), group.kurtosis())
        assert_allclose(mcmc.loc[i].skew(), group.skew())
        assert_allclose(mcmc.loc[i].mad(), group.mad())
        assert_allclose(mcmc.loc[i].sem(), group.sem())
        assert_allclose(mcmc.loc[i].cov(), group.cov())
        assert_allclose(mcmc.loc[i].corr(), group.corr())
=======

        assert_allclose(chains.get_group(chain).mean()
                        .drop(('chain', '$n_\\mathrm{chain}$')),
                        chains.mean().loc[chain, :])
        assert_allclose(chains.get_group(chain).std()
                        .drop(('chain', '$n_\\mathrm{chain}$')),
                        chains.std().loc[chain, :])
        assert_allclose(chains.get_group(chain).median()
                        .drop(('chain', '$n_\\mathrm{chain}$')),
                        chains.median().loc[chain, :])
        assert_allclose(chains.get_group(chain).var()
                        .drop(('chain', '$n_\\mathrm{chain}$')),
                        chains.var().loc[chain, :])
        assert_allclose(chains.get_group(chain).kurt()
                        .drop(('chain', '$n_\\mathrm{chain}$')),
                        chains.kurt().loc[chain, :])
        assert_allclose(chains.get_group(chain).kurtosis()
                        .drop(('chain', '$n_\\mathrm{chain}$')),
                        chains.kurtosis().loc[chain, :])
        assert_allclose(chains.get_group(chain).skew()
                        .drop(('chain', '$n_\\mathrm{chain}$')),
                        chains.skew().loc[chain, :])
        assert_allclose(chains.get_group(chain).mad()
                        .drop(('chain', '$n_\\mathrm{chain}$')),
                        chains.mad().loc[chain, :])
        assert_allclose(chains.get_group(chain).sem()
                        .drop(('chain', '$n_\\mathrm{chain}$')),
                        chains.sem().loc[chain, :])
        assert_allclose(chains.get_group(chain).corr()
                        .drop(('chain', '$n_\\mathrm{chain}$'))
                        .drop(('chain', '$n_\\mathrm{chain}$'), axis=1),
                        chains.corr().loc[chain, :])
        assert_allclose(chains.get_group(chain).cov()
                        .drop(('chain', '$n_\\mathrm{chain}$'))
                        .drop(('chain', '$n_\\mathrm{chain}$'), axis=1),
                        chains.cov().loc[chain, :])
        assert_allclose(chains.get_group(chain).corrwith(mcmc)
                        .drop(('chain', '$n_\\mathrm{chain}$')),
                        chains.corrwith(mcmc).loc[chain, :]
                        .drop(('chain', '$n_\\mathrm{chain}$')))
        q = np.random.rand()
        assert_allclose(chains.get_group(chain).quantile(q)
                        .drop(('chain', '$n_\\mathrm{chain}$')),
                        chains.quantile(q).loc[chain, :])
>>>>>>> 911f54e6

    assert_allclose(mcmc.mean().drop(('chain', '$n_\\mathrm{chain}$')),
                    chains.mean().mean())

    for col in mcmc.columns:
        if 'chain' not in col:
            for chain in [1, 2]:
                mask = mcmc.chain == chain
                assert_allclose(mcmc.loc[mask, col].mean(),
                                chains[[col]].mean().loc[chain, :])
                assert_allclose(mcmc.loc[mask, col].std(),
                                chains[[col]].std().loc[chain, :])
                assert_allclose(mcmc.loc[mask, col].median(),
                                chains[[col]].median().loc[chain, :])
                assert_allclose(mcmc.loc[mask, col].var(),
                                chains[[col]].var().loc[chain, :])
                assert_allclose(mcmc.loc[mask, col].kurt(),
                                chains[[col]].kurt().loc[chain, :])
                assert_allclose(mcmc.loc[mask, col].kurtosis(),
                                chains[[col]].kurtosis().loc[chain, :])
                assert_allclose(mcmc.loc[mask, col].skew(),
                                chains[[col]].skew().loc[chain, :])
                assert_allclose(mcmc.loc[mask, col].mad(),
                                chains[[col]].mad().loc[chain, :])
                assert_allclose(mcmc.loc[mask, col].sem(),
                                chains[[col]].sem().loc[chain, :])
                assert_allclose(mcmc.loc[mask, col].cov(mcmc.loc[mask, col]),
                                chains[[col]].cov().loc[chain, :])
                assert_allclose(mcmc.loc[mask, col].corr(mcmc.loc[mask, col]),
                                chains[[col]].corr(mcmc.loc[mask, col])
                                .loc[chain, :])
                q = np.random.rand()
                assert_allclose(mcmc.loc[mask, col].quantile(q),
                                chains[[col]].quantile(q).loc[chain, :])

                group = chains[[col]].get_group(chain)
                assert_allclose(mcmc.loc[i, col].mean(), group.mean())
                assert_allclose(mcmc.loc[i, col].std(), group.std())
                assert_allclose(mcmc.loc[i, col].median(), group.median())
                assert_allclose(mcmc.loc[i, col].var(), group.var())
                assert_allclose(mcmc.loc[i, col].kurt(), group.kurt())
                assert_allclose(mcmc.loc[i, col].kurtosis(), group.kurtosis())
                assert_allclose(mcmc.loc[i, col].skew(), group.skew())
                assert_allclose(mcmc.loc[i, col].mad(), group.mad())
                assert_allclose(mcmc.loc[i, col].sem(), group.sem())


    sample = chains.sample(5)
    assert len(sample) == 10
    assert sample.value_counts('chain')[1] == 5
    assert sample.value_counts('chain')[2] == 5

    chains = mcmc.chain.groupby(mcmc.chain)
    sample = chains.sample(5)
    assert len(sample) == 10
    assert sample.value_counts()[1] == 5
    assert sample.value_counts()[2] == 5<|MERGE_RESOLUTION|>--- conflicted
+++ resolved
@@ -1344,8 +1344,6 @@
 def test_groupby_stats():
     mcmc = read_chains('./tests/example_data/cb')
     chains = mcmc.groupby(('chain', '$n_\\mathrm{chain}$'))
-<<<<<<< HEAD
-=======
 
     assert chains.mean().isweighted() is True
     assert chains.std().isweighted() is True
@@ -1370,7 +1368,6 @@
     assert np.all(chains.kurtosis().get_weights() == [w1, w2])
     assert np.all(chains.skew().get_weights() == [w1, w2])
 
->>>>>>> 911f54e6
     for chain in [1, 2]:
         mask = mcmc.chain == chain
         assert_allclose(mcmc.loc[mask].mean()
@@ -1400,7 +1397,6 @@
         assert_allclose(mcmc.loc[mask].sem()
                         .drop(('chain', '$n_\\mathrm{chain}$')),
                         chains.sem().loc[chain, :])
-<<<<<<< HEAD
         assert_allclose(mcmc.loc[i].drop(
                         columns=('chain', '$n_\\mathrm{chain}$')).cov(),
                         chains.cov().loc[chain, :])
@@ -1420,7 +1416,6 @@
         assert_allclose(mcmc.loc[i].sem(), group.sem())
         assert_allclose(mcmc.loc[i].cov(), group.cov())
         assert_allclose(mcmc.loc[i].corr(), group.corr())
-=======
 
         assert_allclose(chains.get_group(chain).mean()
                         .drop(('chain', '$n_\\mathrm{chain}$')),
@@ -1465,7 +1460,6 @@
         assert_allclose(chains.get_group(chain).quantile(q)
                         .drop(('chain', '$n_\\mathrm{chain}$')),
                         chains.quantile(q).loc[chain, :])
->>>>>>> 911f54e6
 
     assert_allclose(mcmc.mean().drop(('chain', '$n_\\mathrm{chain}$')),
                     chains.mean().mean())
