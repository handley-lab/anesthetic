import matplotlib_agg  # noqa: F401
import sys
import pytest
import numpy
import matplotlib.pyplot as plt
<<<<<<< HEAD
from anesthetic import MCMCSamples, NestedSamples, make_2d_axes, get_legend_proxy
=======
from anesthetic import MCMCSamples, NestedSamples, make_1d_axes, make_2d_axes
>>>>>>> 884fa20a
from numpy.testing import assert_array_equal
try:
    import montepython  # noqa: F401
except ImportError:
    pass


def test_build_mcmc():
    numpy.random.seed(3)
    nsamps = 1000
    ndims = 3
    samples = numpy.random.randn(nsamps, ndims)
    logL = numpy.random.rand(nsamps)
    w = numpy.random.randint(1, 20, size=nsamps)
    params = ['A', 'B', 'C']
    tex = {'A': '$A$', 'B': '$B$', 'C': '$C$'}
    limits = {'A': (-1, 1), 'B': (-2, 2), 'C': (-3, 3)}

    mcmc = MCMCSamples(data=samples)
    assert(len(mcmc) == nsamps)
    assert_array_equal(mcmc.columns, [0, 1, 2])

    mcmc = MCMCSamples(logL=logL)
    assert(len(mcmc) == nsamps)
    assert_array_equal(mcmc.columns, ['logL'])

    mcmc = MCMCSamples(data=samples, logL=logL)
    assert(len(mcmc) == nsamps)
    assert_array_equal(mcmc.columns, numpy.array([0, 1, 2, 'logL'],
                                                 dtype=object))

    mcmc = MCMCSamples(data=samples, w=w)
    assert(len(mcmc) == nsamps)
    assert_array_equal(mcmc.columns, numpy.array([0, 1, 2, 'weight'],
                                                 dtype=object))

    mcmc = MCMCSamples(data=samples, w=w, logL=logL)
    assert(len(mcmc) == nsamps)
    assert_array_equal(mcmc.columns, numpy.array([0, 1, 2, 'weight', 'logL'],
                                                 dtype=object))

    mcmc = MCMCSamples(data=samples, columns=params)
    assert(len(mcmc) == nsamps)
    assert_array_equal(mcmc.columns, ['A', 'B', 'C'])

    mcmc = MCMCSamples(data=samples, tex=tex)
    for p in params:
        assert(mcmc.tex[p] == tex[p])

    mcmc = MCMCSamples(data=samples, limits=limits)
    for p in params:
        assert(mcmc.limits[p] == limits[p])

    assert(mcmc.root is None)


def test_read_getdist():
    mcmc = MCMCSamples(root='./tests/example_data/gd')
    mcmc.plot_2d(['x0', 'x1', 'x2', 'x3'])
    mcmc.plot_1d(['x0', 'x1', 'x2', 'x3'])

    mcmc = MCMCSamples(root='./tests/example_data/gd_single')
    mcmc.plot_2d(['x0', 'x1', 'x2', 'x3'])
    mcmc.plot_1d(['x0', 'x1', 'x2', 'x3'])
    plt.close("all")


@pytest.mark.xfail('montepython' not in sys.modules,
                   raises=ImportError,
                   reason="requires montepython package")
def test_read_montepython():
    mcmc = MCMCSamples(root='./tests/example_data/mp')
    mcmc.plot_2d(['x0', 'x1', 'x2', 'x3'])
    mcmc.plot_1d(['x0', 'x1', 'x2', 'x3'])
    plt.close("all")


def test_read_multinest():
    ns = NestedSamples(root='./tests/example_data/mn')
    ns.plot_2d(['x0', 'x1', 'x2', 'x3'])
    ns.plot_1d(['x0', 'x1', 'x2', 'x3'])

    ns = NestedSamples(root='./tests/example_data/mn_old')
    ns.plot_2d(['x0', 'x1', 'x2', 'x3'])
    ns.plot_1d(['x0', 'x1', 'x2', 'x3'])
    plt.close("all")


def test_read_polychord():
    ns = NestedSamples(root='./tests/example_data/pc')
    fig, axes = make_2d_axes(['x0', 'x1', 'x2', 'x3'])
    ns.plot_2d(axes, types={'upper':'kde','diagonal':'kde'})
    ns.plot_2d(axes, types={'lower':'fastkde','diagonal':'fastkde'})
    proxy = get_legend_proxy(fig)
    fig.legend([proxy[0], proxy[3]], ['kde', 'fastkde'])

    ns.plot_2d(['x0', 'x1', 'x2', 'x3'])
    ns.plot_1d(['x0', 'x1', 'x2', 'x3'])
    plt.close("all")


def test_different_parameters():
    params_x = ['x0', 'x1', 'x2', 'x3', 'x4']
    params_y = ['x0', 'x1', 'x2']
    fig, axes = make_1d_axes(params_x)
    ns = NestedSamples(root='./tests/example_data/pc')
    ns.plot_1d(axes)
    fig, axes = make_2d_axes(params_y)
    ns.plot_2d(axes)
    fig, axes = make_2d_axes(params_x)
    ns.plot_2d(axes)
    fig, axes = make_2d_axes([params_x, params_y])
    ns.plot_2d(axes)


def test_plot_2d_types():
    ns = NestedSamples(root='./tests/example_data/pc')
    params_x = ['x0', 'x1', 'x2', 'x3']
    params_y = ['x0', 'x1', 'x2']
    params = [params_x, params_y]
    # Test old interface
    fig, axes = ns.plot_2d(params, types=['kde', 'scatter'])
    assert((~axes.isnull()).sum().sum() == 12)

    fig, axes = ns.plot_2d(params, types='kde')
    assert((~axes.isnull()).sum().sum() == 6)

    fig, axes = ns.plot_2d(params, types='kde', diagonal=False)
    assert((~axes.isnull()).sum().sum() == 3)

    # Test new interface
    fig, axes = ns.plot_2d(params, types={'lower': 'kde'})
    assert((~axes.isnull()).sum().sum() == 3)

    fig, axes = ns.plot_2d(params, types={'upper': 'scatter'})
    assert((~axes.isnull()).sum().sum() == 6)

    fig, axes = ns.plot_2d(params, types={'upper': 'kde', 'diagonal': 'kde'})
    assert((~axes.isnull()).sum().sum() == 9)

    fig, axes = ns.plot_2d(params, types={'lower': 'kde', 'diagonal': 'kde'})
    assert((~axes.isnull()).sum().sum() == 6)

    fig, axes = ns.plot_2d(params, types={'lower': 'kde', 'diagonal': 'kde',
                                          'upper': 'scatter'})
    assert((~axes.isnull()).sum().sum() == 12)
    plt.close("all")<|MERGE_RESOLUTION|>--- conflicted
+++ resolved
@@ -3,11 +3,8 @@
 import pytest
 import numpy
 import matplotlib.pyplot as plt
-<<<<<<< HEAD
-from anesthetic import MCMCSamples, NestedSamples, make_2d_axes, get_legend_proxy
-=======
-from anesthetic import MCMCSamples, NestedSamples, make_1d_axes, make_2d_axes
->>>>>>> 884fa20a
+from anesthetic import (MCMCSamples, NestedSamples,
+                        make_1d_axes, make_2d_axes, get_legend_proxy)
 from numpy.testing import assert_array_equal
 try:
     import montepython  # noqa: F401
@@ -99,8 +96,8 @@
 def test_read_polychord():
     ns = NestedSamples(root='./tests/example_data/pc')
     fig, axes = make_2d_axes(['x0', 'x1', 'x2', 'x3'])
-    ns.plot_2d(axes, types={'upper':'kde','diagonal':'kde'})
-    ns.plot_2d(axes, types={'lower':'fastkde','diagonal':'fastkde'})
+    ns.plot_2d(axes, types={'upper': 'kde', 'diagonal': 'kde'})
+    ns.plot_2d(axes, types={'lower': 'fastkde', 'diagonal': 'fastkde'})
     proxy = get_legend_proxy(fig)
     fig.legend([proxy[0], proxy[3]], ['kde', 'fastkde'])
 
