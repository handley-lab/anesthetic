import matplotlib_agg  # noqa: F401
import sys
import pytest
import numpy
import matplotlib.pyplot as plt
<<<<<<< HEAD
from anesthetic import (MCMCSamples, NestedSamples,
                        make_1d_axes, make_2d_axes, get_legend_proxy)
=======
from matplotlib.lines import Line2D
from matplotlib.patches import Rectangle
from matplotlib.collections import PathCollection
from anesthetic import MCMCSamples, NestedSamples, make_1d_axes, make_2d_axes
>>>>>>> 80dc9314
from numpy.testing import assert_array_equal
try:
    import montepython  # noqa: F401
except ImportError:
    pass


def test_build_mcmc():
    numpy.random.seed(3)
    nsamps = 1000
    ndims = 3
    samples = numpy.random.randn(nsamps, ndims)
    logL = numpy.random.rand(nsamps)
    w = numpy.random.randint(1, 20, size=nsamps)
    params = ['A', 'B', 'C']
    tex = {'A': '$A$', 'B': '$B$', 'C': '$C$'}
    limits = {'A': (-1, 1), 'B': (-2, 2), 'C': (-3, 3)}

    mcmc = MCMCSamples(data=samples)
    assert(len(mcmc) == nsamps)
    assert_array_equal(mcmc.columns, [0, 1, 2])

    mcmc = MCMCSamples(logL=logL)
    assert(len(mcmc) == nsamps)
    assert_array_equal(mcmc.columns, ['logL'])

    mcmc = MCMCSamples(data=samples, logL=logL)
    assert(len(mcmc) == nsamps)
    assert_array_equal(mcmc.columns, numpy.array([0, 1, 2, 'logL'],
                                                 dtype=object))

    mcmc = MCMCSamples(data=samples, w=w)
    assert(len(mcmc) == nsamps)
    assert_array_equal(mcmc.columns, numpy.array([0, 1, 2, 'weight'],
                                                 dtype=object))

    mcmc = MCMCSamples(data=samples, w=w, logL=logL)
    assert(len(mcmc) == nsamps)
    assert_array_equal(mcmc.columns, numpy.array([0, 1, 2, 'weight', 'logL'],
                                                 dtype=object))

    mcmc = MCMCSamples(data=samples, columns=params)
    assert(len(mcmc) == nsamps)
    assert_array_equal(mcmc.columns, ['A', 'B', 'C'])

    mcmc = MCMCSamples(data=samples, tex=tex)
    for p in params:
        assert(mcmc.tex[p] == tex[p])

    mcmc = MCMCSamples(data=samples, limits=limits)
    for p in params:
        assert(mcmc.limits[p] == limits[p])

    assert(mcmc.root is None)


def test_read_getdist():
    mcmc = MCMCSamples(root='./tests/example_data/gd')
    mcmc.plot_2d(['x0', 'x1', 'x2', 'x3'])
    mcmc.plot_1d(['x0', 'x1', 'x2', 'x3'])

    mcmc = MCMCSamples(root='./tests/example_data/gd_single')
    mcmc.plot_2d(['x0', 'x1', 'x2', 'x3'])
    mcmc.plot_1d(['x0', 'x1', 'x2', 'x3'])
    plt.close("all")


@pytest.mark.xfail('montepython' not in sys.modules,
                   raises=ImportError,
                   reason="requires montepython package")
def test_read_montepython():
    mcmc = MCMCSamples(root='./tests/example_data/mp')
    mcmc.plot_2d(['x0', 'x1', 'x2', 'x3'])
    mcmc.plot_1d(['x0', 'x1', 'x2', 'x3'])
    plt.close("all")


def test_read_multinest():
    ns = NestedSamples(root='./tests/example_data/mn')
    ns.plot_2d(['x0', 'x1', 'x2', 'x3'])
    ns.plot_1d(['x0', 'x1', 'x2', 'x3'])

    ns = NestedSamples(root='./tests/example_data/mn_old')
    ns.plot_2d(['x0', 'x1', 'x2', 'x3'])
    ns.plot_1d(['x0', 'x1', 'x2', 'x3'])
    plt.close("all")


def test_read_polychord():
    ns = NestedSamples(root='./tests/example_data/pc')
    fig, axes = make_2d_axes(['x0', 'x1', 'x2', 'x3'])
    ns.plot_2d(axes, types={'upper': 'kde', 'diagonal': 'kde'})
    ns.plot_2d(axes, types={'lower': 'fastkde', 'diagonal': 'fastkde'})
    proxy = get_legend_proxy(fig)
    fig.legend([proxy[0], proxy[3]], ['kde', 'fastkde'])

    ns.plot_2d(['x0', 'x1', 'x2', 'x3'])
    ns.plot_1d(['x0', 'x1', 'x2', 'x3'])
    plt.close("all")


def test_different_parameters():
    params_x = ['x0', 'x1', 'x2', 'x3', 'x4']
    params_y = ['x0', 'x1', 'x2']
    fig, axes = make_1d_axes(params_x)
    ns = NestedSamples(root='./tests/example_data/pc')
    ns.plot_1d(axes)
    fig, axes = make_2d_axes(params_y)
    ns.plot_2d(axes)
    fig, axes = make_2d_axes(params_x)
    ns.plot_2d(axes)
    fig, axes = make_2d_axes([params_x, params_y])
    ns.plot_2d(axes)
    plt.close('all')


def test_plot_2d_types():
    ns = NestedSamples(root='./tests/example_data/pc')
    params_x = ['x0', 'x1', 'x2', 'x3']
    params_y = ['x0', 'x1', 'x2']
    params = [params_x, params_y]
    # Test old interface
    fig, axes = ns.plot_2d(params, types=['kde', 'scatter'])
    assert((~axes.isnull()).sum().sum() == 12)

    fig, axes = ns.plot_2d(params, types='kde')
    assert((~axes.isnull()).sum().sum() == 6)

    fig, axes = ns.plot_2d(params, types='kde', diagonal=False)
    assert((~axes.isnull()).sum().sum() == 3)

    # Test new interface
    fig, axes = ns.plot_2d(params, types={'lower': 'kde'})
    assert((~axes.isnull()).sum().sum() == 3)

    fig, axes = ns.plot_2d(params, types={'upper': 'scatter'})
    assert((~axes.isnull()).sum().sum() == 6)

    fig, axes = ns.plot_2d(params, types={'upper': 'kde', 'diagonal': 'kde'})
    assert((~axes.isnull()).sum().sum() == 9)

    fig, axes = ns.plot_2d(params, types={'lower': 'kde', 'diagonal': 'kde'})
    assert((~axes.isnull()).sum().sum() == 6)

    fig, axes = ns.plot_2d(params, types={'lower': 'kde', 'diagonal': 'kde',
                                          'upper': 'scatter'})
    assert((~axes.isnull()).sum().sum() == 12)
    plt.close("all")


def test_plot_2d_types_multiple_calls():
    ns = NestedSamples(root='./tests/example_data/pc')
    params = ['x0', 'x1', 'x2', 'x3']

    fig, axes = ns.plot_2d(params, types={'diagonal': 'kde',
                                          'lower': 'kde',
                                          'upper': 'scatter'})
    ns.plot_2d(axes, types={'diagonal': 'hist'})

    fig, axes = ns.plot_2d(params, types={'diagonal': 'hist'})
    ns.plot_2d(axes, types={'diagonal': 'kde',
                            'lower': 'kde',
                            'upper': 'scatter'})
    plt.close('all')


def test_plot_2d_legend():
    ns1 = NestedSamples(root='./tests/example_data/pc')
    ns2 = NestedSamples(root='./tests/example_data/pc')
    params = ['x0', 'x1', 'x2', 'x3']

    fig, axes = make_2d_axes(params, upper=False)
    ns1.plot_2d(axes, label='l1', types=dict(diagonal='kde', lower='kde'))
    ns2.plot_2d(axes, label='l2', types=dict(diagonal='kde', lower='kde'))

    for y, row in axes.iterrows():
        for x, ax in row.iteritems():
            if ax is not None:
                handles, labels = ax.get_legend_handles_labels()
                assert(labels == ['l1', 'l2'])
                if x == y:
                    assert(all([isinstance(h, Line2D) for h in handles]))
                else:
                    assert(all([isinstance(h, Rectangle) for h in handles]))
    plt.close('all')

    fig, axes = make_2d_axes(params, lower=False)
    ns1.plot_2d(axes, label='l1', types=dict(diagonal='hist', upper='scatter'))
    ns2.plot_2d(axes, label='l2', types=dict(diagonal='hist', upper='scatter'))

    for y, row in axes.iterrows():
        for x, ax in row.iteritems():
            if ax is not None:
                handles, labels = ax.get_legend_handles_labels()
                assert(labels == ['l1', 'l2'])
                if x == y:
                    assert(all([isinstance(h, Rectangle) for h in handles]))
                else:
                    assert(all([isinstance(h, PathCollection)
                                for h in handles]))
    plt.close('all')<|MERGE_RESOLUTION|>--- conflicted
+++ resolved
@@ -3,15 +3,11 @@
 import pytest
 import numpy
 import matplotlib.pyplot as plt
-<<<<<<< HEAD
-from anesthetic import (MCMCSamples, NestedSamples,
-                        make_1d_axes, make_2d_axes, get_legend_proxy)
-=======
 from matplotlib.lines import Line2D
 from matplotlib.patches import Rectangle
 from matplotlib.collections import PathCollection
-from anesthetic import MCMCSamples, NestedSamples, make_1d_axes, make_2d_axes
->>>>>>> 80dc9314
+from anesthetic import (MCMCSamples, NestedSamples,
+                        make_1d_axes, make_2d_axes, get_legend_proxy)
 from numpy.testing import assert_array_equal
 try:
     import montepython  # noqa: F401
@@ -184,7 +180,8 @@
     params = ['x0', 'x1', 'x2', 'x3']
 
     fig, axes = make_2d_axes(params, upper=False)
-    ns1.plot_2d(axes, label='l1', types=dict(diagonal='kde', lower='kde'))
+    ns1.plot_2d(axes, label='l1', types=dict(diagonal='fastkde',
+                                             lower='fastkde'))
     ns2.plot_2d(axes, label='l2', types=dict(diagonal='kde', lower='kde'))
 
     for y, row in axes.iterrows():
