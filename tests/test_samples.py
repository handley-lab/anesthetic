--- conflicted
+++ resolved
@@ -82,7 +82,6 @@
     ns = NestedSamples(root='./tests/example_data/pc')
     params_x = ['x0', 'x1', 'x2', 'x3']
     params_y = ['x0', 'x1', 'x2']
-<<<<<<< HEAD
     params = [params_x, params_y]
     # Test old interface
     fig, axes = ns.plot_2d(params, types=['kde', 'scatter'])
@@ -109,19 +108,4 @@
 
     fig, axes = ns.plot_2d(params, types={'lower': 'kde', 'diagonal': 'kde',
                                           'upper': 'scatter'})
-    assert((~axes.isnull()).sum().sum() == 12)
-=======
-    fig, axes = ns.plot_2d([params_x, params_y], types=['kde', 'scatter'])
-    assert(axes.isnull().sum().sum() == 0)
-
-    fig, axes = ns.plot_2d([params_x, params_y], types='kde')
-    assert(axes.isnull().sum().sum() == 3)
-
-    fig, axes = ns.plot_2d([params_x, params_y], types='kde', diagonal=False)
-    assert(axes.isnull().sum().sum() == 6)
-
-    fig, axes = ns.plot_2d([params_x, params_y], types={'lower': 'kde'})
-    assert(axes.isnull().sum().sum() == 6)
-#    fig, axes = ns.plot_2d([params_x, params_y],types={'diagonal':'kde'})
-#    fig, axes = ns.plot_2d([params_x, params_y],types={'upper':'kde'})
->>>>>>> b1bba082
+    assert((~axes.isnull()).sum().sum() == 12)