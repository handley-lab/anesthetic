import matplotlib_agg  # noqa: F401
import os
import sys
import pytest
import numpy
import matplotlib.pyplot as plt
from matplotlib.lines import Line2D
from matplotlib.patches import Rectangle
from anesthetic import MCMCSamples, NestedSamples, make_1d_axes, make_2d_axes
<<<<<<< HEAD
from anesthetic.samples import merge_nested_samples
from numpy.testing import assert_array_equal
=======
from numpy.testing import assert_array_equal, assert_array_almost_equal
>>>>>>> 64401267
from matplotlib.colors import to_hex
try:
    import montepython  # noqa: F401
except ImportError:
    pass


def test_build_mcmc():
    numpy.random.seed(3)
    nsamps = 1000
    ndims = 3
    samples = numpy.random.randn(nsamps, ndims)
    logL = numpy.random.rand(nsamps)
    w = numpy.random.randint(1, 20, size=nsamps)
    params = ['A', 'B', 'C']
    tex = {'A': '$A$', 'B': '$B$', 'C': '$C$'}
    limits = {'A': (-1, 1), 'B': (-2, 2), 'C': (-3, 3)}

    mcmc = MCMCSamples(data=samples)
    assert(len(mcmc) == nsamps)
    assert_array_equal(mcmc.columns, numpy.array([0, 1, 2, 'weight'],
                                                 dtype=object))

    mcmc = MCMCSamples(data=samples, logL=logL)
    assert(len(mcmc) == nsamps)
    assert_array_equal(mcmc.columns, numpy.array([0, 1, 2, 'logL', 'weight'],
                                                 dtype=object))

    mcmc = MCMCSamples(data=samples, w=w)
    assert(len(mcmc) == nsamps)
    assert_array_equal(mcmc.columns, numpy.array([0, 1, 2, 'weight'],
                                                 dtype=object))

    mcmc = MCMCSamples(data=samples, w=w, logL=logL)
    assert(len(mcmc) == nsamps)
    assert_array_equal(mcmc.columns, numpy.array([0, 1, 2, 'logL', 'weight'],
                                                 dtype=object))

    mcmc = MCMCSamples(data=samples, columns=params)
    assert(len(mcmc) == nsamps)
    assert_array_equal(mcmc.columns, ['A', 'B', 'C', 'weight'])

    mcmc = MCMCSamples(data=samples, tex=tex)
    for p in params:
        assert(mcmc.tex[p] == tex[p])

    mcmc = MCMCSamples(data=samples, limits=limits)
    for p in params:
        assert(mcmc.limits[p] == limits[p])

    assert(mcmc.root is None)


def test_read_getdist():
    numpy.random.seed(3)
    mcmc = MCMCSamples(root='./tests/example_data/gd')
    mcmc.plot_2d(['x0', 'x1', 'x2', 'x3'])
    mcmc.plot_1d(['x0', 'x1', 'x2', 'x3'])

    mcmc = MCMCSamples(root='./tests/example_data/gd_single')
    mcmc.plot_2d(['x0', 'x1', 'x2', 'x3'])
    mcmc.plot_1d(['x0', 'x1', 'x2', 'x3'])
    plt.close("all")


@pytest.mark.xfail('montepython' not in sys.modules,
                   raises=ImportError,
                   reason="requires montepython package")
def test_read_montepython():
    numpy.random.seed(3)
    mcmc = MCMCSamples(root='./tests/example_data/mp')
    mcmc.plot_2d(['x0', 'x1', 'x2', 'x3'])
    mcmc.plot_1d(['x0', 'x1', 'x2', 'x3'])
    plt.close("all")


def test_read_multinest():
    numpy.random.seed(3)
    ns = NestedSamples(root='./tests/example_data/mn')
    ns.plot_2d(['x0', 'x1', 'x2', 'x3'])
    ns.plot_1d(['x0', 'x1', 'x2', 'x3'])

    ns = NestedSamples(root='./tests/example_data/mn_old')
    ns.plot_2d(['x0', 'x1', 'x2', 'x3'])
    ns.plot_1d(['x0', 'x1', 'x2', 'x3'])
    plt.close("all")


def test_read_polychord():
    numpy.random.seed(3)
    ns = NestedSamples(root='./tests/example_data/pc')
    ns.plot_2d(['x0', 'x1', 'x2', 'x3'])
    ns.plot_1d(['x0', 'x1', 'x2', 'x3'])
    plt.close("all")

    os.rename('./tests/example_data/pc_phys_live-birth.txt',
              './tests/example_data/pc_phys_live-birth.txt_')
    ns_nolive = NestedSamples(root='./tests/example_data/pc')
    os.rename('./tests/example_data/pc_phys_live-birth.txt_',
              './tests/example_data/pc_phys_live-birth.txt')

    cols = ['x0', 'x1', 'x2', 'x3', 'x4', 'logL', 'logL_birth']
    assert_array_equal(ns_nolive[cols], ns[cols][:ns_nolive.shape[0]])


def test_different_parameters():
    numpy.random.seed(3)
    params_x = ['x0', 'x1', 'x2', 'x3', 'x4']
    params_y = ['x0', 'x1', 'x2']
    fig, axes = make_1d_axes(params_x)
    ns = NestedSamples(root='./tests/example_data/pc')
    ns.plot_1d(axes)
    fig, axes = make_2d_axes(params_y)
    ns.plot_2d(axes)
    fig, axes = make_2d_axes(params_x)
    ns.plot_2d(axes)
    fig, axes = make_2d_axes([params_x, params_y])
    ns.plot_2d(axes)
    plt.close('all')


def test_plot_2d_types():
    numpy.random.seed(3)
    ns = NestedSamples(root='./tests/example_data/pc')
    params_x = ['x0', 'x1', 'x2', 'x3']
    params_y = ['x0', 'x1', 'x2']
    params = [params_x, params_y]
    # Test old interface
    fig, axes = ns.plot_2d(params, types=['kde', 'scatter'])
    assert((~axes.isnull()).sum().sum() == 12)

    fig, axes = ns.plot_2d(params, types='kde')
    assert((~axes.isnull()).sum().sum() == 6)

    fig, axes = ns.plot_2d(params, types='kde', diagonal=False)
    assert((~axes.isnull()).sum().sum() == 3)

    # Test new interface
    fig, axes = ns.plot_2d(params, types={'lower': 'kde'})
    assert((~axes.isnull()).sum().sum() == 3)

    fig, axes = ns.plot_2d(params, types={'upper': 'scatter'})
    assert((~axes.isnull()).sum().sum() == 6)

    fig, axes = ns.plot_2d(params, types={'upper': 'kde', 'diagonal': 'kde'})
    assert((~axes.isnull()).sum().sum() == 9)

    fig, axes = ns.plot_2d(params, types={'lower': 'kde', 'diagonal': 'kde'})
    assert((~axes.isnull()).sum().sum() == 6)

    fig, axes = ns.plot_2d(params, types={'lower': 'kde', 'diagonal': 'kde',
                                          'upper': 'scatter'})
    assert((~axes.isnull()).sum().sum() == 12)
    plt.close("all")


def test_plot_2d_types_multiple_calls():
    numpy.random.seed(3)
    ns = NestedSamples(root='./tests/example_data/pc')
    params = ['x0', 'x1', 'x2', 'x3']

    fig, axes = ns.plot_2d(params, types={'diagonal': 'kde',
                                          'lower': 'kde',
                                          'upper': 'scatter'})
    ns.plot_2d(axes, types={'diagonal': 'hist'})

    fig, axes = ns.plot_2d(params, types={'diagonal': 'hist'})
    ns.plot_2d(axes, types={'diagonal': 'kde',
                            'lower': 'kde',
                            'upper': 'scatter'})
    plt.close('all')


def test_root_and_label():
    numpy.random.seed(3)
    ns = NestedSamples(root='./tests/example_data/pc')
    assert(ns.root == './tests/example_data/pc')
    assert(ns.label == 'pc')

    ns = NestedSamples()
    assert(ns.root is None)
    assert(ns.label is None)

    mc = MCMCSamples(root='./tests/example_data/gd')
    assert (mc.root == './tests/example_data/gd')
    assert(mc.label == 'gd')

    mc = MCMCSamples()
    assert(mc.root is None)
    assert(mc.label is None)


def test_plot_2d_legend():
    numpy.random.seed(3)
    ns = NestedSamples(root='./tests/example_data/pc')
    mc = MCMCSamples(root='./tests/example_data/gd')
    params = ['x0', 'x1', 'x2', 'x3']

    # Test label kwarg for kde
    fig, axes = make_2d_axes(params, upper=False)
    ns.plot_2d(axes, label='l1', types=dict(diagonal='kde', lower='kde'))
    mc.plot_2d(axes, label='l2', types=dict(diagonal='kde', lower='kde'))

    for y, row in axes.iterrows():
        for x, ax in row.iteritems():
            if ax is not None:
                handles, labels = ax.get_legend_handles_labels()
                assert(labels == ['l1', 'l2'])
                if x == y:
                    assert(all([isinstance(h, Line2D) for h in handles]))
                else:
                    assert(all([isinstance(h, Rectangle) for h in handles]))
    plt.close('all')

    # Test label kwarg for hist and scatter
    fig, axes = make_2d_axes(params, lower=False)
    ns.plot_2d(axes, label='l1', types=dict(diagonal='hist', upper='scatter'))
    mc.plot_2d(axes, label='l2', types=dict(diagonal='hist', upper='scatter'))

    for y, row in axes.iterrows():
        for x, ax in row.iteritems():
            if ax is not None:
                handles, labels = ax.get_legend_handles_labels()
                assert(labels == ['l1', 'l2'])
                if x == y:
                    assert(all([isinstance(h, Rectangle) for h in handles]))
                else:
                    assert(all([isinstance(h, Line2D)
                                for h in handles]))
    plt.close('all')

    # test default labelling
    fig, axes = make_2d_axes(params, upper=False)
    ns.plot_2d(axes)
    mc.plot_2d(axes)

    for y, row in axes.iterrows():
        for x, ax in row.iteritems():
            if ax is not None:
                handles, labels = ax.get_legend_handles_labels()
                assert(labels == ['pc', 'gd'])
    plt.close('all')

    # Test label kwarg to constructors
    ns = NestedSamples(root='./tests/example_data/pc', label='l1')
    mc = MCMCSamples(root='./tests/example_data/gd', label='l2')
    params = ['x0', 'x1', 'x2', 'x3']

    fig, axes = make_2d_axes(params, upper=False)
    ns.plot_2d(axes)
    mc.plot_2d(axes)

    for y, row in axes.iterrows():
        for x, ax in row.iteritems():
            if ax is not None:
                handles, labels = ax.get_legend_handles_labels()
                assert(labels == ['l1', 'l2'])
    plt.close('all')


def test_plot_2d_colours():
    numpy.random.seed(3)
    gd = MCMCSamples(root="./tests/example_data/gd")
    gd.drop(columns='x3', inplace=True)
    pc = NestedSamples(root="./tests/example_data/pc")
    pc.drop(columns='x4', inplace=True)
    mn = NestedSamples(root="./tests/example_data/mn")
    mn.drop(columns='x2', inplace=True)

    plot_types = ['kde', 'hist']
    if 'fastkde' in sys.modules:
        plot_types += ['fastkde']

    for types in plot_types:
        fig = plt.figure()
        fig, axes = make_2d_axes(['x0', 'x1', 'x2', 'x3', 'x4'], fig=fig)
        types = {'diagonal': types, 'lower': types, 'upper': 'scatter'}
        gd.plot_2d(axes, types=types, label="gd")
        pc.plot_2d(axes, types=types, label="pc")
        mn.plot_2d(axes, types=types, label="mn")
        gd_colors = []
        pc_colors = []
        mn_colors = []
        for y, rows in axes.iterrows():
            for x, ax in rows.iteritems():
                handles, labels = ax.get_legend_handles_labels()
                for handle, label in zip(handles, labels):
                    if isinstance(handle, Rectangle):
                        color = to_hex(handle.get_facecolor())
                    else:
                        color = handle.get_color()

                    if label == 'gd':
                        gd_colors.append(color)
                    elif label == 'pc':
                        pc_colors.append(color)
                    elif label == 'mn':
                        mn_colors.append(color)

        assert(len(set(gd_colors)) == 1)
        assert(len(set(mn_colors)) == 1)
        assert(len(set(pc_colors)) == 1)
        plt.close("all")


def test_plot_1d_colours():
    numpy.random.seed(3)
    gd = MCMCSamples(root="./tests/example_data/gd")
    gd.drop(columns='x3', inplace=True)
    pc = NestedSamples(root="./tests/example_data/pc")
    pc.drop(columns='x4', inplace=True)
    mn = NestedSamples(root="./tests/example_data/mn")
    mn.drop(columns='x2', inplace=True)

    plot_types = ['kde', 'hist']
    if 'astropy' in sys.modules:
        plot_types += ['astropyhist']
    if 'fastkde' in sys.modules:
        plot_types += ['fastkde']

    for plot_type in plot_types:
        fig = plt.figure()
        fig, axes = make_1d_axes(['x0', 'x1', 'x2', 'x3', 'x4'], fig=fig)
        gd.plot_1d(axes, plot_type=plot_type, label="gd")
        pc.plot_1d(axes, plot_type=plot_type, label="pc")
        mn.plot_1d(axes, plot_type=plot_type, label="mn")
        gd_colors = []
        pc_colors = []
        mn_colors = []
        for x, ax in axes.iteritems():
            handles, labels = ax.get_legend_handles_labels()
            for handle, label in zip(handles, labels):
                if isinstance(handle, Rectangle):
                    color = to_hex(handle.get_facecolor())
                else:
                    color = handle.get_color()

                if label == 'gd':
                    gd_colors.append(color)
                elif label == 'pc':
                    pc_colors.append(color)
                elif label == 'mn':
                    mn_colors.append(color)

        assert(len(set(gd_colors)) == 1)
        assert(len(set(mn_colors)) == 1)
        assert(len(set(pc_colors)) == 1)
        plt.close("all")


@pytest.mark.xfail('astropy' not in sys.modules,
                   raises=ImportError,
                   reason="requires astropy package")
def test_astropyhist():
    numpy.random.seed(3)
    mcmc = NestedSamples(root='./tests/example_data/pc')
    mcmc.plot_2d(['x0', 'x1', 'x2', 'x3'], types={'diagonal': 'astropyhist'})
    mcmc.plot_1d(['x0', 'x1', 'x2', 'x3'], plot_type='astropyhist')
    plt.close("all")


def test_hist_levels():
    numpy.random.seed(3)
    mcmc = NestedSamples(root='./tests/example_data/pc')
    mcmc.plot_2d(['x0', 'x1', 'x2', 'x3'], types={'lower': 'hist'},
                 levels=[0.68, 0.95], bins=20)
    plt.close("all")


def test_ns_output():
    numpy.random.seed(3)
    pc = NestedSamples(root='./tests/example_data/pc')
    PC = pc.ns_output(1000)
    assert abs(pc.logZ() - PC['logZ'].mean()) < PC['logZ'].std()
    assert PC['d'].mean() < 5
    assert PC.cov()['D']['logZ'] < 0


def test_masking():
    pc = NestedSamples(root="./tests/example_data/pc")
    mask = pc['x0'] > 0

    plot_types = ['kde', 'hist']
    if 'fastkde' in sys.modules:
        plot_types += ['fastkde']

    for ptype in plot_types:
        fig, axes = make_1d_axes(['x0', 'x1', 'x2'])
        pc[mask].plot_1d(axes=axes, plot_type=ptype)

    for ptype in plot_types + ['scatter']:
        fig, axes = make_2d_axes(['x0', 'x1', 'x2'], upper=False)
        pc[mask].plot_2d(axes=axes, types=dict(lower=ptype, diagonal='hist'))


<<<<<<< HEAD
def test_merging():
    numpy.random.seed(3)
    samples_1 = NestedSamples(root='./tests/example_data/pc')
    samples_2 = NestedSamples(root='./tests/example_data/pc_250')
    samples = merge_nested_samples([samples_1, samples_2])
    nlive_1 = samples_1.nlive.mode()[0]
    nlive_2 = samples_2.nlive.mode()[0]
    nlive = samples.nlive.mode()[0]
    assert nlive == nlive_1 + nlive_2
    assert (samples.logZ() < samples_1.logZ()
            and samples.logZ() > samples_2.logZ()
            or samples.logZ() > samples_1.logZ()
            and samples.logZ() < samples_2.logZ())
=======
def test_beta():
    pc = NestedSamples(root="./tests/example_data/pc")
    weight = pc.weight
    assert_array_equal(pc['weight'], pc.weight)
    assert pc.beta == 1

    prior = pc.set_beta(0)
    assert prior.beta == 0
    assert_array_equal(prior['weight'], prior.weight)
    assert pc.beta == 1
    assert_array_equal(pc['weight'], pc.weight)
    assert_array_almost_equal(sorted(prior.weight, reverse=True), prior.weight)

    for beta in numpy.linspace(0, 2, 10):
        pc.set_beta(beta, inplace=True)
        assert pc.beta == beta
        assert_array_equal(pc['weight'], pc.weight)
        assert not numpy.array_equal(pc['weight'], weight)

    for beta in numpy.linspace(0, 2, 10):
        pc.beta = beta
        assert pc.beta == beta
        assert_array_equal(pc['weight'], pc.weight)
        assert not numpy.array_equal(pc['weight'], weight)
>>>>>>> 64401267
<|MERGE_RESOLUTION|>--- conflicted
+++ resolved
@@ -7,12 +7,8 @@
 from matplotlib.lines import Line2D
 from matplotlib.patches import Rectangle
 from anesthetic import MCMCSamples, NestedSamples, make_1d_axes, make_2d_axes
-<<<<<<< HEAD
 from anesthetic.samples import merge_nested_samples
-from numpy.testing import assert_array_equal
-=======
 from numpy.testing import assert_array_equal, assert_array_almost_equal
->>>>>>> 64401267
 from matplotlib.colors import to_hex
 try:
     import montepython  # noqa: F401
@@ -408,7 +404,6 @@
         pc[mask].plot_2d(axes=axes, types=dict(lower=ptype, diagonal='hist'))
 
 
-<<<<<<< HEAD
 def test_merging():
     numpy.random.seed(3)
     samples_1 = NestedSamples(root='./tests/example_data/pc')
@@ -422,7 +417,8 @@
             and samples.logZ() > samples_2.logZ()
             or samples.logZ() > samples_1.logZ()
             and samples.logZ() < samples_2.logZ())
-=======
+
+
 def test_beta():
     pc = NestedSamples(root="./tests/example_data/pc")
     weight = pc.weight
@@ -446,5 +442,4 @@
         pc.beta = beta
         assert pc.beta == beta
         assert_array_equal(pc['weight'], pc.weight)
-        assert not numpy.array_equal(pc['weight'], weight)
->>>>>>> 64401267
+        assert not numpy.array_equal(pc['weight'], weight)