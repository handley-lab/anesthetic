import warnings
import matplotlib_agg  # noqa: F401
import sys
import pytest
import numpy as np
import matplotlib.pyplot as plt
from matplotlib.lines import Line2D
from matplotlib.patches import Rectangle
from anesthetic import MCMCSamples, NestedSamples, make_1d_axes, make_2d_axes
from anesthetic.samples import merge_nested_samples
from anesthetic.samples import merge_samples_weighted
from numpy.testing import (assert_array_equal, assert_array_almost_equal,
                           assert_array_less)
from pandas.testing import assert_frame_equal
from matplotlib.colors import to_hex
from scipy.stats import ks_2samp, kstest, norm
from wedding_cake import WeddingCake
try:
    import montepython  # noqa: F401
except ImportError:
    pass


def test_build_mcmc():
    np.random.seed(3)
    nsamps = 1000
    ndims = 3
    data = np.random.randn(nsamps, ndims)
    logL = np.random.rand(nsamps)
    weights = np.random.randint(1, 20, size=nsamps)
    params = ['A', 'B', 'C']
    tex = {'A': '$A$', 'B': '$B$', 'C': '$C$'}
    limits = {'A': (-1, 1), 'B': (-2, 2), 'C': (-3, 3)}

    mcmc = MCMCSamples(data=data)
    assert len(mcmc) == nsamps
    assert_array_equal(mcmc.columns, np.array([0, 1, 2], dtype=object))

    mcmc = MCMCSamples(data=data, logL=logL)
    assert len(mcmc) == nsamps
    assert_array_equal(mcmc.columns, np.array([0, 1, 2, 'logL'], dtype=object))

    mcmc = MCMCSamples(data=data, weights=weights)
    assert len(mcmc) == nsamps
    assert_array_equal(mcmc.columns, np.array([0, 1, 2], dtype=object))
    assert mcmc.index.nlevels == 2

    mcmc = MCMCSamples(data=data, weights=weights, logL=logL)
    assert len(mcmc) == nsamps
    assert_array_equal(mcmc.columns, np.array([0, 1, 2, 'logL'], dtype=object))
    assert mcmc.index.nlevels == 2

    mcmc = MCMCSamples(data=data, columns=params)
    assert len(mcmc) == nsamps
    assert_array_equal(mcmc.columns, ['A', 'B', 'C'])

    mcmc = MCMCSamples(data=data, tex=tex)
    for p in params:
        assert mcmc.tex[p] == tex[p]

    mcmc = MCMCSamples(data=data, limits=limits)
    for p in params:
        assert mcmc.limits[p] == limits[p]

    ns = NestedSamples(data=data, logL=logL, weights=weights)
    assert len(ns) == nsamps
    assert np.all(np.isfinite(ns.logL))
    logL[:10] = -1e300
    weights[:10] = 0.
    mcmc = MCMCSamples(data=data, logL=logL, weights=weights, logzero=-1e29)
    ns = NestedSamples(data=data, logL=logL, weights=weights, logzero=-1e29)
    assert_array_equal(mcmc.columns, np.array([0, 1, 2, 'logL'], dtype=object))
    assert mcmc.index.nlevels == 2
    assert_array_equal(ns.columns, np.array([0, 1, 2, 'logL'], dtype=object))
    assert ns.index.nlevels == 2
    assert np.all(mcmc.logL[:10] == -np.inf)
    assert np.all(ns.logL[:10] == -np.inf)
    assert np.all(mcmc.logL[10:] == logL[10:])
    assert np.all(ns.logL[10:] == logL[10:])

    mcmc = MCMCSamples(data=data, logL=logL, weights=weights, logzero=-1e301)
    ns = NestedSamples(data=data, logL=logL, weights=weights, logzero=-1e301)
    assert np.all(np.isfinite(mcmc.logL))
    assert np.all(np.isfinite(ns.logL))
    assert np.all(mcmc.logL == logL)
    assert np.all(ns.logL == logL)

    assert mcmc.root is None


def test_NS_input_fails_in_MCMCSamples():
    with pytest.raises(ValueError) as excinfo:
        MCMCSamples(root='./tests/example_data/pc')
    assert "Please use NestedSamples instead which has the same features as " \
           "MCMCSamples and more. MCMCSamples should be used for MCMC " \
           "chains only." in str(excinfo.value)


def test_different_parameters():
    np.random.seed(3)
    params_x = ['x0', 'x1', 'x2', 'x3', 'x4']
    params_y = ['x0', 'x1', 'x2']
    fig, axes = make_1d_axes(params_x)
    ns = NestedSamples(root='./tests/example_data/pc')
    ns.plot_1d(axes)
    fig, axes = make_2d_axes(params_y)
    ns.plot_2d(axes)
    fig, axes = make_2d_axes(params_x)
    ns.plot_2d(axes)
    fig, axes = make_2d_axes([params_x, params_y])
    ns.plot_2d(axes)
    plt.close('all')


def test_manual_columns():
    old_params = ['x0', 'x1', 'x2', 'x3', 'x4']
    mcmc_params = ['logL']
    ns_params = ['logL', 'logL_birth', 'nlive']
    mcmc = MCMCSamples(root='./tests/example_data/gd')
    ns = NestedSamples(root='./tests/example_data/pc')
    assert_array_equal(mcmc.columns, old_params + mcmc_params)
    assert_array_equal(ns.columns, old_params + ns_params)

    new_params = ['y0', 'y1', 'y2', 'y3', 'y4']
    mcmc = MCMCSamples(root='./tests/example_data/gd', columns=new_params)
    ns = NestedSamples(root='./tests/example_data/pc', columns=new_params)
    assert_array_equal(mcmc.columns, new_params + mcmc_params)
    assert_array_equal(ns.columns, new_params + ns_params)


def test_plot_2d_kinds():
    np.random.seed(3)
    ns = NestedSamples(root='./tests/example_data/pc')
    params_x = ['x0', 'x1', 'x2', 'x3']
    params_y = ['x0', 'x1', 'x2']
    params = [params_x, params_y]

<<<<<<< HEAD
    fig, axes = ns.plot_2d(params, kind={'lower': 'kde_2d'})
    assert((~axes.isnull()).sum().sum() == 3)

    fig, axes = ns.plot_2d(params, kind={'upper': 'scatter_2d'})
    assert((~axes.isnull()).sum().sum() == 6)

    fig, axes = ns.plot_2d(params, kind={'upper': 'kde_2d',
                                         'diagonal': 'kde_1d'})
    assert((~axes.isnull()).sum().sum() == 9)

    fig, axes = ns.plot_2d(params, kind={'lower': 'kde_2d',
                                         'diagonal': 'kde_1d'})
    assert((~axes.isnull()).sum().sum() == 6)

    fig, axes = ns.plot_2d(params, kind={'lower': 'kde_2d',
                                         'diagonal': 'kde_1d'})
    assert((~axes.isnull()).sum().sum() == 6)

    fig, axes = ns.plot_2d(params, kind={'lower': 'kde_2d',
                                         'diagonal': 'kde_1d',
                                         'upper': 'scatter_2d'})
    assert((~axes.isnull()).sum().sum() == 12)
=======
    fig, axes = ns.plot_2d(params, types={'lower': 'kde'})
    assert (~axes.isnull()).sum().sum() == 3

    fig, axes = ns.plot_2d(params, types={'upper': 'scatter'})
    assert (~axes.isnull()).sum().sum() == 6

    fig, axes = ns.plot_2d(params, types={'upper': 'kde', 'diagonal': 'kde'})
    assert (~axes.isnull()).sum().sum() == 9

    fig, axes = ns.plot_2d(params, types={'lower': 'kde', 'diagonal': 'kde'})
    assert (~axes.isnull()).sum().sum() == 6

    fig, axes = ns.plot_2d(params, types={'lower': 'kde', 'diagonal': 'kde'})
    assert (~axes.isnull()).sum().sum() == 6

    fig, axes = ns.plot_2d(params, types={'lower': 'kde', 'diagonal': 'kde',
                                          'upper': 'scatter'})
    assert (~axes.isnull()).sum().sum() == 12
>>>>>>> 4970b9fc

    with pytest.raises(ValueError):
        fig, axes = ns.plot_2d(params, kind={'lower': 'not a plot kind'})

    with pytest.raises(ValueError):
        fig, axes = ns.plot_2d(params, kind={'diagonal': 'not a plot kind'})

    plt.close("all")


def test_plot_2d_kinds_multiple_calls():
    np.random.seed(3)
    ns = NestedSamples(root='./tests/example_data/pc')
    params = ['x0', 'x1', 'x2', 'x3']

    fig, axes = ns.plot_2d(params, kind={'diagonal': 'kde_1d',
                                         'lower': 'kde_2d',
                                         'upper': 'scatter_2d'})
    ns.plot_2d(axes, kind={'diagonal': 'hist'})

    fig, axes = ns.plot_2d(params, kind={'diagonal': 'hist'})
    ns.plot_2d(axes, kind={'diagonal': 'kde_1d',
                           'lower': 'kde_2d',
                           'upper': 'scatter_2d'})
    plt.close('all')


def test_root_and_label():
    np.random.seed(3)
    ns = NestedSamples(root='./tests/example_data/pc')
    assert ns.root == './tests/example_data/pc'
    assert ns.label == 'pc'

    ns = NestedSamples()
    assert ns.root is None
    assert ns.label is None

    mc = MCMCSamples(root='./tests/example_data/gd')
    assert (mc.root == './tests/example_data/gd')
    assert mc.label == 'gd'

    mc = MCMCSamples()
    assert mc.root is None
    assert mc.label is None


def test_plot_2d_legend():
    np.random.seed(3)
    ns = NestedSamples(root='./tests/example_data/pc')
    mc = MCMCSamples(root='./tests/example_data/gd')
    params = ['x0', 'x1', 'x2', 'x3']

    # Test label kwarg for kde
    fig, axes = make_2d_axes(params, upper=False)
    ns.plot_2d(axes, label='l1', kind=dict(diagonal='kde_1d', lower='kde_2d'))
    mc.plot_2d(axes, label='l2', kind=dict(diagonal='kde_1d', lower='kde_2d'))

    for y, row in axes.iterrows():
        for x, ax in row.iteritems():
            if ax is not None:
                leg = ax.legend()
                assert leg.get_texts()[0].get_text() == 'l1'
                assert leg.get_texts()[1].get_text() == 'l2'
                handles, labels = ax.get_legend_handles_labels()
                assert labels == ['l1', 'l2']
                if x == y:
                    assert all([isinstance(h, Line2D) for h in handles])
                else:
<<<<<<< HEAD
                    assert(all([isinstance(h, Rectangle) for h in handles]))

=======
                    assert all([isinstance(h, Rectangle) for h in handles])
>>>>>>> 4970b9fc
    plt.close('all')

    # Test label kwarg for hist and scatter
    fig, axes = make_2d_axes(params, lower=False)
    ns.plot_2d(axes, label='l1', kind=dict(diagonal='hist_1d',
                                           upper='scatter_2d'))
    mc.plot_2d(axes, label='l2', kind=dict(diagonal='hist_1d',
                                           upper='scatter_2d'))

    for y, row in axes.iterrows():
        for x, ax in row.iteritems():
            if ax is not None:
                leg = ax.legend()
                assert leg.get_texts()[0].get_text() == 'l1'
                assert leg.get_texts()[1].get_text() == 'l2'
                handles, labels = ax.get_legend_handles_labels()
                assert labels == ['l1', 'l2']
                if x == y:
                    assert all([isinstance(h, Rectangle) for h in handles])
                else:
                    assert all([isinstance(h, Line2D)
                                for h in handles])
    plt.close('all')

    # test default labelling
    fig, axes = make_2d_axes(params, upper=False)
    ns.plot_2d(axes)
    mc.plot_2d(axes)

    for y, row in axes.iterrows():
        for x, ax in row.iteritems():
            if ax is not None:
                handles, labels = ax.get_legend_handles_labels()
                assert labels == ['pc', 'gd']
    plt.close('all')

    # Test label kwarg to constructors
    ns = NestedSamples(root='./tests/example_data/pc', label='l1')
    mc = MCMCSamples(root='./tests/example_data/gd', label='l2')
    params = ['x0', 'x1', 'x2', 'x3']

    fig, axes = make_2d_axes(params, upper=False)
    ns.plot_2d(axes)
    mc.plot_2d(axes)

    for y, row in axes.iterrows():
        for x, ax in row.iteritems():
            if ax is not None:
                handles, labels = ax.get_legend_handles_labels()
                assert labels == ['l1', 'l2']
    plt.close('all')


def test_plot_2d_colours():
    np.random.seed(3)
    gd = MCMCSamples(root="./tests/example_data/gd")
    gd.drop(columns='x3', inplace=True)
    pc = NestedSamples(root="./tests/example_data/pc")
    pc.drop(columns='x4', inplace=True)
    mn = NestedSamples(root="./tests/example_data/mn")
    mn.drop(columns='x2', inplace=True)

    kinds = ['kde', 'hist']
    if 'fastkde' in sys.modules:
        kinds += ['fastkde']

    for kind in kinds:
        fig = plt.figure()
        fig, axes = make_2d_axes(['x0', 'x1', 'x2', 'x3', 'x4'], fig=fig)
        kind = {'diagonal': kind + '_1d',
                'lower': kind + '_2d',
                'upper': 'scatter_2d'}
        gd.plot_2d(axes, kind=kind, label="gd")
        pc.plot_2d(axes, kind=kind, label="pc")
        mn.plot_2d(axes, kind=kind, label="mn")
        gd_colors = []
        pc_colors = []
        mn_colors = []
        for y, rows in axes.iterrows():
            for x, ax in rows.iteritems():
                handles, labels = ax.get_legend_handles_labels()
                for handle, label in zip(handles, labels):
                    if isinstance(handle, Rectangle):
                        color = to_hex(handle.get_facecolor())
                    else:
                        color = handle.get_color()

                    if label == 'gd':
                        gd_colors.append(color)
                    elif label == 'pc':
                        pc_colors.append(color)
                    elif label == 'mn':
                        mn_colors.append(color)

        assert len(set(gd_colors)) == 1
        assert len(set(mn_colors)) == 1
        assert len(set(pc_colors)) == 1
        plt.close("all")


def test_plot_1d_colours():
    np.random.seed(3)
    gd = MCMCSamples(root="./tests/example_data/gd")
    gd.drop(columns='x3', inplace=True)
    pc = NestedSamples(root="./tests/example_data/pc")
    pc.drop(columns='x4', inplace=True)
    mn = NestedSamples(root="./tests/example_data/mn")
    mn.drop(columns='x2', inplace=True)

    kinds = ['kde', 'hist']
    if 'fastkde' in sys.modules:
        kinds += ['fastkde']

    for kind in kinds:
        fig = plt.figure()
        fig, axes = make_1d_axes(['x0', 'x1', 'x2', 'x3', 'x4'], fig=fig)
        gd.plot_1d(axes, kind=kind + '_1d', label="gd")
        pc.plot_1d(axes, kind=kind + '_1d', label="pc")
        mn.plot_1d(axes, kind=kind + '_1d', label="mn")
        gd_colors = []
        pc_colors = []
        mn_colors = []
        for x, ax in axes.iteritems():
            handles, labels = ax.get_legend_handles_labels()
            for handle, label in zip(handles, labels):
                if isinstance(handle, Rectangle):
                    color = to_hex(handle.get_facecolor())
                else:
                    color = handle.get_color()

                if label == 'gd':
                    gd_colors.append(color)
                elif label == 'pc':
                    pc_colors.append(color)
                elif label == 'mn':
                    mn_colors.append(color)

        assert len(set(gd_colors)) == 1
        assert len(set(mn_colors)) == 1
        assert len(set(pc_colors)) == 1
        plt.close("all")


@pytest.mark.xfail('astropy' not in sys.modules,
                   raises=ImportError,
                   reason="requires astropy package")
def test_astropyhist():
    np.random.seed(3)
    mcmc = NestedSamples(root='./tests/example_data/pc')
    mcmc.plot_1d(['x0', 'x1', 'x2', 'x3'], kind='hist_1d',
                 plotter='astropyhist')
    plt.close("all")


def test_hist_levels():
    np.random.seed(3)
    mcmc = NestedSamples(root='./tests/example_data/pc')
    mcmc.plot_2d(['x0', 'x1', 'x2', 'x3'], kind={'lower': 'hist_2d'},
                 levels=[0.95, 0.68], bins=20)
    plt.close("all")


def test_ns_output():
    np.random.seed(3)
    pc = NestedSamples(root='./tests/example_data/pc')
    for beta in [1., 0., 0.5]:
        pc.beta = beta
        n = 1000
        PC = pc.ns_output(n)
        assert abs(pc.logZ() - PC['logZ'].mean()) < PC['logZ'].std()
        assert PC['d'].mean() < 5
        assert PC.cov()['D']['logZ'] < 0
        assert abs(PC.logZ.mean() - pc.logZ()) < PC.logZ.std() * n**0.5 * 2
        assert abs(PC.D.mean() - pc.D()) < PC.D.std() * n**0.5 * 2
        assert abs(PC.d.mean() - pc.d()) < PC.d.std() * n**0.5 * 2

        n = 100
        assert ks_2samp(pc.logZ(n), PC.logZ).pvalue > 0.05
        assert ks_2samp(pc.D(n), PC.D).pvalue > 0.05
        assert ks_2samp(pc.d(n), PC.d).pvalue > 0.05

    assert abs(pc.set_beta(0.0).logZ()) < 1e-2
    assert pc.set_beta(0.9).logZ() < pc.set_beta(1.0).logZ()

    assert_array_almost_equal(pc.set_beta(1).weights, pc.set_beta(1).weights)
    assert_array_almost_equal(pc.set_beta(.5).weights, pc.set_beta(.5).weights)
    assert_array_equal(pc.set_beta(0).weights, pc.set_beta(0).weights)


def test_masking():
    pc = NestedSamples(root="./tests/example_data/pc")
    mask = pc['x0'] > 0

    kinds = ['kde', 'hist']
    if 'fastkde' in sys.modules:
        kinds += ['fastkde']

    for kind in kinds:
        fig, axes = make_1d_axes(['x0', 'x1', 'x2'])
        pc[mask].plot_1d(axes=axes, kind=kind + '_1d')

    for kind in kinds + ['scatter']:
        fig, axes = make_2d_axes(['x0', 'x1', 'x2'], upper=False)
        pc[mask].plot_2d(axes=axes, kind=dict(lower=kind + '_2d',
                                              diagonal='hist_1d'))


def test_merging():
    np.random.seed(3)
    samples_1 = NestedSamples(root='./tests/example_data/pc')
    samples_2 = NestedSamples(root='./tests/example_data/pc_250')
    samples = merge_nested_samples([samples_1, samples_2])
    nlive_1 = samples_1.nlive.mode()[0]
    nlive_2 = samples_2.nlive.mode()[0]
    nlive = samples.nlive.mode()[0]
    assert nlive_1 == 125
    assert nlive_2 == 250
    assert nlive == nlive_1 + nlive_2
    assert (samples.logZ() < samples_1.logZ()
            and samples.logZ() > samples_2.logZ()
            or samples.logZ() > samples_1.logZ()
            and samples.logZ() < samples_2.logZ())
    assert 'x0' in samples.tex


def test_weighted_merging():
    # Generate some data to try it out:
    samples_1 = NestedSamples(root='./tests/example_data/pc')
    samples_2 = NestedSamples(root='./tests/example_data/pc_250')
    samples_1['xtest'] = 7*samples_1['x3']
    samples_2['xtest'] = samples_2['x3']
    samples_1.tex['xtest'] = "$x_{t,1}$"
    samples_2.tex['xtest'] = "$x_{t,2}$"
    mean1 = samples_1.mean()['xtest']
    mean2 = samples_2.mean()['xtest']

    # Test with evidence weights
    weight1 = np.exp(samples_1.logZ())
    weight2 = np.exp(samples_2.logZ())
    samples = merge_samples_weighted([samples_1, samples_2],
                                     label='Merged label')
    mean = samples.mean()['xtest']
    assert np.isclose(mean, (mean1*weight1+mean2*weight2)/(weight1+weight2))

    # Test tex and label
    for key in samples.keys():
        if key in samples_2.keys():
            assert samples.tex[key] == samples_2.tex[key]
        else:
            assert samples.tex[key] == samples_1.tex[key]
    assert samples.label == 'Merged label'

    # Test that label is None when no label is passed
    samples_1.label = "1"
    samples_2.label = "2"
    samples = merge_samples_weighted([samples_1, samples_2])
    assert samples.label is None

    # Test with explicit weights
    weight1 = 31
    weight2 = 13
    samples = merge_samples_weighted(
        [samples_1, samples_2], weights=[weight1, weight2])
    mean = samples.mean()['xtest']
    assert np.isclose(mean, (mean1*weight1+mean2*weight2)/(weight1+weight2))

    # Test plot still works (see issue #189)
    prior_samples = []
    for i in range(3):
        d = {"x": np.random.uniform(size=1000),
             "y": np.random.uniform(size=1000)}
        tmp = MCMCSamples(d)
        prior_samples.append(tmp)
    merge_prior = merge_samples_weighted(prior_samples, weights=np.ones(3))
    merge_prior.plot_2d(["x", "y"])
    plt.close('all')

    # Test if correct exceptions are raised:
    # MCMCSamples are passed without weights
    with pytest.raises(ValueError):
        merge_samples_weighted([MCMCSamples(samples_1)])
    # len(weights) != len(samples)
    with pytest.raises(ValueError):
        merge_samples_weighted([samples_1, samples_2], weights=[1, 2, 3])
    # A samples is passed and not a sequence
    with pytest.raises(TypeError):
        merge_samples_weighted(samples_1, weights=[1, 2, 3])


def test_beta():
    pc = NestedSamples(root="./tests/example_data/pc")
    weights = pc.weights
    assert_array_equal(weights, pc.weights)
    assert_array_equal(pc.index.get_level_values('weights'), pc.weights)
    assert pc.beta == 1

    prior = pc.set_beta(0)
    assert prior.beta == 0
    assert_array_equal(prior.index.get_level_values('weights'), prior.weights)
    assert pc.beta == 1
    assert_array_equal(pc.index.get_level_values('weights'), pc.weights)
    assert_array_almost_equal(sorted(prior.weights, reverse=True),
                              prior.weights)

    for beta in np.linspace(0, 2, 10):
        pc.set_beta(beta, inplace=True)
        assert pc.beta == beta
        assert_array_equal(pc.index.get_level_values('weights'), pc.weights)
        assert not np.array_equal(pc.index.get_level_values('weights'),
                                  weights)

    for beta in np.linspace(0, 2, 10):
        pc.beta = beta
        assert pc.beta == beta
        assert_array_equal(pc.index.get_level_values('weights'), pc.weights)
        assert not np.array_equal(pc.index.get_level_values('weights'),
                                  weights)


def test_beta_with_logL_infinities():
    ns = NestedSamples(root="./tests/example_data/pc")
    for i in range(10):
        ns.loc[i, 'logL'] = -np.inf
    prior = ns.set_beta(0)
    assert np.all(prior.logL[:10] == -np.inf)
    assert np.all(prior.weights[:10] == 0)
    ns.plot_1d(['x0', 'x1'])


def test_prior():
    ns = NestedSamples(root="./tests/example_data/pc")
    prior = ns.prior()
    assert prior.beta == 0
    assert_frame_equal(prior, ns.set_beta(0))


def test_live_points():
    np.random.seed(4)
    pc = NestedSamples(root="./tests/example_data/pc")

    for i, logL in pc.logL.iloc[::49].iteritems():
        live_points = pc.live_points(logL)
        assert len(live_points) == int(pc.nlive[i[0]])

        live_points_from_int = pc.live_points(i[0])
        assert_array_equal(live_points_from_int, live_points)

        live_points_from_index = pc.live_points(i)
        assert_array_equal(live_points_from_index, live_points)

    assert pc.live_points(0).index[0][0] == 0

    last_live_points = pc.live_points()
    logL = pc.logL_birth.max()
    assert (last_live_points.logL >= logL).all()
    assert len(last_live_points) == pc.nlive.mode()[0]


def test_limit_assignment():
    np.random.seed(3)
    ns = NestedSamples(root='./tests/example_data/pc')
    # `None` in .ranges file:
    assert ns.limits['x0'][0] is None
    assert ns.limits['x0'][1] is None
    # parameter not listed in .ranges file:
    assert ns.limits['x1'][0] == ns.x1.min()
    assert ns.limits['x1'][1] == ns.x1.max()
    # `None` for only one limit in .ranges file:
    assert ns.limits['x2'][0] == 0
    assert ns.limits['x2'][1] is None
    # both limits specified in .ranges file:
    assert ns.limits['x3'][0] == 0
    assert ns.limits['x3'][1] == 1
    # limits for logL, weights, nlive
    assert np.isclose(ns.limits['logL'][0], -777.0115456428716)
    assert np.isclose(ns.limits['logL'][1], 5.748335384373301)
    assert ns.limits['nlive'][0] == 1
    assert ns.limits['nlive'][1] == 125
    # limits for derived parameters:
    ns['x5'] = ns.x0 + ns.x1
    assert 'x5' in ns.columns and 'x5' not in ns.limits
    ns.plot_1d(['x5'])
    assert 'x5' in ns.columns and 'x5' in ns.limits
    ns['x6'] = ns.x2 + ns.x3
    assert 'x6' in ns.columns and 'x6' not in ns.limits
    ns.plot_2d(['x5', 'x6'])
    assert 'x6' in ns.columns and 'x6' in ns.limits


def test_xmin_xmax_1d():
    """Test to provide a solution to #89"""
    np.random.seed(3)
    ns = NestedSamples(root='./tests/example_data/pc')
    fig, ax = ns.plot_1d('x0', kind='hist_1d')
    assert ax['x0'].get_xlim() != (-1, 1)
    fig, ax = ns.plot_1d('x0', kind='hist_1d', xmin=-1, xmax=1)
    assert ax['x0'].get_xlim() == (-1, 1)


def test_equal_min_max():
    """Test to provide a solution to #89"""
    np.random.seed(3)
    ns = NestedSamples(root='./tests/example_data/pc')
    with pytest.raises(ValueError):
        ns.plot_2d(['x0', 'x1', 'x2'], xmin=3, xmax=3)

    ns.limits['x0'] = (3, 3)
    ns.plot_2d(['x0', 'x1', 'x2'])


def test_contour_plot_2d_nan():
    """Contour plots with nans arising from issue #96"""
    np.random.seed(3)
    ns = NestedSamples(root='./tests/example_data/pc')

    ns.loc[:9, 'x0'] = np.nan
    with pytest.raises((np.linalg.LinAlgError, RuntimeError, ValueError)):
        ns.plot_2d(['x0', 'x1'])

    # Check this error is removed in the case of zero weights
    weights = ns.weights
    weights[:10] = 0
    ns.weights = weights
    ns.plot_2d(['x0', 'x1'])


def test_compute_insertion():
    np.random.seed(3)
    ns = NestedSamples(root='./tests/example_data/pc')
    assert 'insertion' not in ns
    ns._compute_insertion_indexes()
    assert 'insertion' in ns

    nlive = ns.nlive.mode()[0]
    assert_array_less(ns.insertion, nlive)

    u = ns.insertion.to_numpy()/nlive
    assert kstest(u[nlive:-nlive], 'uniform').pvalue > 0.05

    pvalues = [kstest(u[i:i+nlive], 'uniform').pvalue
               for i in range(nlive, len(ns)-2*nlive, nlive)]

    assert kstest(pvalues, 'uniform').pvalue > 0.05


def test_posterior_points():
    np.random.seed(3)
    ns = NestedSamples(root='./tests/example_data/pc')
    assert_array_equal(ns.posterior_points(), ns.posterior_points())
    assert_array_equal(ns.posterior_points(0.5), ns.posterior_points(0.5))


def test_prior_points():
    ns = NestedSamples(root='./tests/example_data/pc')
    assert_array_equal(ns.prior_points(), ns.posterior_points(0))


def test_NestedSamples_importance_sample():
    np.random.seed(3)
    ns0 = NestedSamples(root='./tests/example_data/pc')
    pi0 = ns0.set_beta(0)
    NS0 = ns0.ns_output(nsamples=2000)

    with pytest.raises(NotImplementedError):
        ns0.importance_sample(ns0.logL, action='spam')

    ns_masked = ns0.importance_sample(ns0.logL, action='replace')
    assert_array_equal(ns0.logL, ns_masked.logL)
    assert_array_equal(ns0.logL_birth, ns_masked.logL_birth)
    assert_array_equal(ns0.weights, ns_masked.weights)

    ns_masked = ns0.importance_sample(np.zeros_like(ns0.logL), action='add')
    assert_array_equal(ns0.logL, ns_masked.logL)
    assert_array_equal(ns0.logL_birth, ns_masked.logL_birth)
    assert_array_equal(ns0.weights, ns_masked.weights)

    mask = ((ns0.x0 > -0.3) & (ns0.x2 > 0.2) & (ns0.x4 < 3.5)).to_numpy()
    ns_masked = merge_nested_samples((ns0[mask], ))
    V_prior = pi0[mask].weights.sum() / pi0.weights.sum()
    V_posterior = ns0[mask].weights.sum() / ns0.weights.sum()

    ns1 = ns0.importance_sample(mask, action='mask')
    assert_array_equal(ns_masked.logL, ns1.logL)
    assert_array_equal(ns_masked.logL_birth, ns1.logL_birth)
    assert_array_equal(ns_masked.weights, ns1.weights)

    logL_new = np.where(mask, 0, -np.inf)
    ns1 = ns0.importance_sample(logL_new)
    NS1 = ns1.ns_output(nsamples=2000)
    assert_array_equal(ns1, ns_masked)
    logZ_V = NS0.logZ.mean() + np.log(V_posterior) - np.log(V_prior)
    assert abs(NS1.logZ.mean() - logZ_V) < 1.5 * NS1.logZ.std()

    logL_new = np.where(mask, 0, -1e30)
    ns1 = ns0.importance_sample(logL_new)
    NS1 = ns1.ns_output(nsamples=2000)
    logZ_V = NS0.logZ.mean() + np.log(V_posterior)
    assert abs(NS1.logZ.mean() - logZ_V) < 1.5 * NS1.logZ.std()

    ns0.importance_sample(logL_new, inplace=True)
    assert type(ns0) is NestedSamples
    assert_array_equal(ns0, ns1)
    assert ns0.tex == ns1.tex
    assert ns0.limits == ns1.limits
    assert ns0.root == ns1.root
    assert ns0.label == ns1.label
    assert ns0.beta == ns1.beta
    assert ns0 is not ns1
    assert ns0.tex is not ns1.tex
    assert ns0.limits is not ns1.limits


def test_MCMCSamples_importance_sample():
    np.random.seed(3)
    mc0 = MCMCSamples(root='./tests/example_data/gd')

    with pytest.raises(NotImplementedError):
        mc0.importance_sample(mc0.logL, action='spam')

    # new gaussian logL
    logL_i = norm.logpdf(mc0.x3, loc=0.4, scale=0.1)

    # add logL
    mc1 = mc0.importance_sample(np.zeros_like(mc0.logL), action='add')
    assert_array_equal(mc0.logL, mc1.logL)
    assert_array_equal(mc0.weights, mc1.weights)
    mc1 = mc0.importance_sample(logL_new=logL_i)
    assert np.all(mc1.logL.to_numpy() != mc0.logL.to_numpy())
    assert not np.all(mc1.weights == mc0.weights)

    # replace logL
    mc2 = mc0.importance_sample(mc0.logL, action='replace')
    assert_array_equal(mc0.logL, mc2.logL)
    assert_array_equal(mc0.weights, mc2.weights)
    mc2 = mc0.importance_sample(mc0.logL.to_numpy()+logL_i, action='replace')
    assert np.all(mc2.logL.to_numpy() != mc0.logL.to_numpy())
    assert not np.all(mc2.weights == mc0.weights)
    assert_array_equal(mc1.logL.to_numpy(), mc2.logL.to_numpy())
    assert_array_almost_equal(mc1.logL.to_numpy(), mc2.logL.to_numpy())

    # mask logL
    mask = ((mc0.x0 > -0.3) & (mc0.x2 > 0.2) & (mc0.x4 < 3.5)).to_numpy()
    mc_masked = mc0[mask]
    mc3 = mc0.importance_sample(mask, action='mask')
    assert_array_equal(mc_masked.logL, mc3.logL)
    assert_array_equal(mc_masked.weights, mc3.weights)
    assert np.all(mc3.x0 > -0.3)

    for mc in [mc1, mc2, mc3]:
        assert mc.tex == mc0.tex
        assert mc.limits == mc0.limits
        assert mc.root == mc0.root
        assert mc.label == mc0.label
        assert mc._metadata == mc0._metadata
        assert mc is not mc0
        assert mc.tex is not mc0.tex
        assert mc.limits is not mc0.limits

    mc0.importance_sample(mask, action='mask', inplace=True)
    assert type(mc0) is MCMCSamples
    assert_array_equal(mc3, mc0)
    assert mc3.tex == mc0.tex
    assert mc3.limits == mc0.limits
    assert mc3.root == mc0.root
    assert mc3.label == mc0.label
    assert mc3._metadata == mc0._metadata
    assert mc3 is not mc0
    assert mc3.tex is not mc0.tex
    assert mc3.limits is not mc0.limits


def test_wedding_cake():
    np.random.seed(3)
    wc = WeddingCake(4, 0.5, 0.01)
    nlive = 500
    samples = wc.sample(nlive)
    assert samples.nlive.iloc[0] == nlive
    assert samples.nlive.iloc[-1] == 1
    assert (samples.nlive <= nlive).all()
    out = samples.logZ(100)
    assert abs(out.mean()-wc.logZ()) < out.std()*3


def test_logzero_mask_prior_level():
    np.random.seed(3)
    ns0 = NestedSamples(root='./tests/example_data/pc')
    pi0 = ns0.set_beta(0)
    NS0 = ns0.ns_output(nsamples=2000)
    mask = ((ns0.x0 > -0.3) & (ns0.x2 > 0.2) & (ns0.x4 < 3.5)).to_numpy()

    V_prior = pi0[mask].weights.sum() / pi0.weights.sum()
    V_posterior = ns0[mask].weights.sum() / ns0.weights.sum()
    logZ_V = NS0.logZ.mean() + np.log(V_posterior) - np.log(V_prior)

    ns1 = merge_nested_samples((ns0[mask],))
    NS1 = ns1.ns_output(nsamples=2000)

    assert abs(NS1.logZ.mean() - logZ_V) < 1.5 * NS1.logZ.std()


def test_logzero_mask_likelihood_level():
    np.random.seed(3)
    ns0 = NestedSamples(root='./tests/example_data/pc')
    NS0 = ns0.ns_output(nsamples=2000)
    mask = ((ns0.x0 > -0.3) & (ns0.x2 > 0.2) & (ns0.x4 < 3.5)).to_numpy()

    V_posterior = ns0[mask].weights.sum() / ns0.weights.sum()
    logZ_V = NS0.logZ.mean() + np.log(V_posterior)

    ns1 = NestedSamples(root='./tests/example_data/pc')
    ns1.logL = np.where(mask, ns1.logL, -1e30)
    ns1 = merge_nested_samples((ns1[ns1.logL > ns1.logL_birth],))
    NS1 = ns1.ns_output(nsamples=2000)

    assert abs(NS1.logZ.mean() - logZ_V) < 1.5 * NS1.logZ.std()


def test_recompute():
    np.random.seed(3)
    pc = NestedSamples(root='./tests/example_data/pc')
    recompute = pc.recompute()
    assert recompute is not pc

    pc.loc[1000, 'logL'] = pc.logL_birth.iloc[1000]-1
    with pytest.warns(RuntimeWarning):
        recompute = pc.recompute()
    assert len(recompute) == len(pc) - 1

    mn = NestedSamples(root='./tests/example_data/mn_old')
    with pytest.raises(RuntimeError):
        mn.recompute()


def test_NaN():
    np.random.seed(3)
    pc = NestedSamples(root='./tests/example_data/pc')
    with warnings.catch_warnings(record=True) as w:
        warnings.simplefilter("always")
        pc_new = pc.copy()
        pc_new.loc[2, "logL"] = np.nan
        pc_new.recompute(inplace=True)
        assert len(w) == 1
        assert "NaN encountered in logL." in str(w[-1].message)
        assert len(pc_new) == len(pc) - 1
        assert pc_new.nlive.iloc[0] == 124


def test_unsorted():
    np.random.seed(4)
    pc = NestedSamples(root='./tests/example_data/pc')
    i = np.random.choice(len(pc), len(pc), replace=False)
    pc_resort = NestedSamples(data=pc.loc[i, ['x0', 'x1', 'x2', 'x3', 'x4']],
                              logL=pc.loc[i, 'logL'],
                              logL_birth=pc.loc[i, 'logL_birth'])
    assert_array_equal(pc_resort, pc)


def test_copy():
    np.random.seed(3)
    pc = NestedSamples(root='./tests/example_data/pc')
    new = pc.copy()
    assert new is not pc
    assert new.tex is not pc.tex
    assert new.limits is not pc.limits


def test_plotting_with_integer_names():
    np.random.seed(3)
    samples_1 = MCMCSamples(data=np.random.rand(1000, 3))
    samples_2 = MCMCSamples(data=np.random.rand(1000, 3))
    samples_1.compress()
    fig, ax = samples_1.plot_2d([0, 1, 2])
    samples_2.plot_2d(ax)

    fig, ax = samples_1.plot_1d([0, 1, 2])
    samples_2.plot_1d(ax)

    assert samples_1[0].shape == (1000,)
    assert_array_equal(samples_1.loc[:, 0], samples_1[0])
    assert_array_equal(samples_1.loc[:, 0], samples_1.iloc[:, 0])
    with pytest.raises(KeyError):
        samples_1['0']


def test_logL_list():
    np.random.seed(5)
    default = NestedSamples(root='./tests/example_data/pc')
    logL = default.logL.tolist()
    logL_birth = default.logL_birth.tolist()
    data = default.iloc[:, :5].to_numpy().tolist()

    samples = NestedSamples(data=data, logL=logL, logL_birth=logL_birth)
    assert_array_equal(default, samples)<|MERGE_RESOLUTION|>--- conflicted
+++ resolved
@@ -135,49 +135,28 @@
     params_y = ['x0', 'x1', 'x2']
     params = [params_x, params_y]
 
-<<<<<<< HEAD
     fig, axes = ns.plot_2d(params, kind={'lower': 'kde_2d'})
-    assert((~axes.isnull()).sum().sum() == 3)
+    assert (~axes.isnull()).sum().sum() == 3
 
     fig, axes = ns.plot_2d(params, kind={'upper': 'scatter_2d'})
-    assert((~axes.isnull()).sum().sum() == 6)
+    assert (~axes.isnull()).sum().sum() == 6
 
     fig, axes = ns.plot_2d(params, kind={'upper': 'kde_2d',
                                          'diagonal': 'kde_1d'})
-    assert((~axes.isnull()).sum().sum() == 9)
+    assert (~axes.isnull()).sum().sum() == 9
 
     fig, axes = ns.plot_2d(params, kind={'lower': 'kde_2d',
                                          'diagonal': 'kde_1d'})
-    assert((~axes.isnull()).sum().sum() == 6)
+    assert (~axes.isnull()).sum().sum() == 6
 
     fig, axes = ns.plot_2d(params, kind={'lower': 'kde_2d',
                                          'diagonal': 'kde_1d'})
-    assert((~axes.isnull()).sum().sum() == 6)
+    assert (~axes.isnull()).sum().sum() == 6
 
     fig, axes = ns.plot_2d(params, kind={'lower': 'kde_2d',
                                          'diagonal': 'kde_1d',
                                          'upper': 'scatter_2d'})
-    assert((~axes.isnull()).sum().sum() == 12)
-=======
-    fig, axes = ns.plot_2d(params, types={'lower': 'kde'})
-    assert (~axes.isnull()).sum().sum() == 3
-
-    fig, axes = ns.plot_2d(params, types={'upper': 'scatter'})
-    assert (~axes.isnull()).sum().sum() == 6
-
-    fig, axes = ns.plot_2d(params, types={'upper': 'kde', 'diagonal': 'kde'})
-    assert (~axes.isnull()).sum().sum() == 9
-
-    fig, axes = ns.plot_2d(params, types={'lower': 'kde', 'diagonal': 'kde'})
-    assert (~axes.isnull()).sum().sum() == 6
-
-    fig, axes = ns.plot_2d(params, types={'lower': 'kde', 'diagonal': 'kde'})
-    assert (~axes.isnull()).sum().sum() == 6
-
-    fig, axes = ns.plot_2d(params, types={'lower': 'kde', 'diagonal': 'kde',
-                                          'upper': 'scatter'})
     assert (~axes.isnull()).sum().sum() == 12
->>>>>>> 4970b9fc
 
     with pytest.raises(ValueError):
         fig, axes = ns.plot_2d(params, kind={'lower': 'not a plot kind'})
@@ -246,12 +225,8 @@
                 if x == y:
                     assert all([isinstance(h, Line2D) for h in handles])
                 else:
-<<<<<<< HEAD
-                    assert(all([isinstance(h, Rectangle) for h in handles]))
-
-=======
                     assert all([isinstance(h, Rectangle) for h in handles])
->>>>>>> 4970b9fc
+
     plt.close('all')
 
     # Test label kwarg for hist and scatter
