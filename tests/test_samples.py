--- conflicted
+++ resolved
@@ -618,23 +618,12 @@
         ns.plot_2d(['x0', 'x1'])
 
     # Check this error is removed in the case of zero weights
-<<<<<<< HEAD
     weights = ns.weights
     weights[:10] = 0
     ns.weights = weights
     ns.plot_2d(['x0', 'x1'])
 
 
-def test_posterior_points():
-    np.random.seed(3)
-    ns = NestedSamples(root='./tests/example_data/pc')
-    assert_array_equal(ns.posterior_points(), ns.posterior_points())
-    assert_array_equal(ns.posterior_points(0.5), ns.posterior_points(0.5))
-=======
-    ns._weight[:10] = 0
-    ns.plot_2d(['x0', 'x1'])
-
-
 def test_compute_insertion():
     np.random.seed(3)
     ns = NestedSamples(root='./tests/example_data/pc')
@@ -652,4 +641,10 @@
                for i in range(nlive, len(ns)-2*nlive, nlive)]
 
     assert kstest(pvalues, 'uniform').pvalue > 0.05
->>>>>>> 2351380d
+
+
+def test_posterior_points():
+    np.random.seed(3)
+    ns = NestedSamples(root='./tests/example_data/pc')
+    assert_array_equal(ns.posterior_points(), ns.posterior_points())
+    assert_array_equal(ns.posterior_points(0.5), ns.posterior_points(0.5))