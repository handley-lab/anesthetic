--- conflicted
+++ resolved
@@ -624,7 +624,6 @@
     wdf_colors = wdf_axes.collections[0].get_facecolors()
     assert_allclose(df_colors, wdf_colors)
 
-<<<<<<< HEAD
     plt.close("all")
 
 
@@ -638,7 +637,7 @@
     mcmc_wdf.plot.kde_1d()
     mcmc_wdf.plot.fastkde_1d()
     mcmc_wdf.plot.hist_1d()
-=======
+
 
 def test_AreaPlot(mcmc_df, mcmc_wdf):
     axes_wdf = mcmc_wdf.plot.area()
@@ -675,6 +674,5 @@
 
     wdf_axes = mcmc_wdf.plot.line()
     assert len(wdf_axes.lines) == len(mcmc_wdf.columns)
->>>>>>> 6e3f4b09
 
     plt.close("all")