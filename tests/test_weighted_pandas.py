from anesthetic.weighted_pandas import WeightedDataFrame, WeightedSeries
from anesthetic.utils import channel_capacity
from pandas import Series, DataFrame
import pytest
import numpy as np
from numpy.testing import assert_array_equal, assert_allclose
import matplotlib.pyplot as plt
from pandas.plotting import scatter_matrix, bootstrap_plot
from pandas.plotting._matplotlib.misc import (
    scatter_matrix as orig_scatter_matrix
)


@pytest.fixture
def series():
    np.random.seed(0)
    N = 100000
    data = np.random.rand(N)

    series = WeightedSeries(data)
    assert_array_equal(series.weights, 1)
    assert_array_equal(series, data)

    series = WeightedSeries(data, weights=None)
    assert_array_equal(series.weights, 1)
    assert_array_equal(series, data)

    weights = np.random.rand(N)
    series = WeightedSeries(data, weights=weights)
    assert_array_equal(series, data)

    assert series.weights.shape == (N,)
    assert series.shape == (N,)
    assert isinstance(series.weights, np.ndarray)
    assert_array_equal(series, data)
    assert_array_equal(series.weights, weights)
    assert isinstance(series.to_frame(), WeightedDataFrame)
    assert_array_equal(series.to_frame().weights, weights)

    return series


@pytest.fixture
def frame():
    np.random.seed(0)
    N = 100000
    m = 3
    data = np.random.rand(N, m)
    cols = ['A', 'B', 'C']

    frame = WeightedDataFrame(data, columns=cols)
    assert_array_equal(frame.weights, 1)
    assert_array_equal(frame, data)

    frame = WeightedDataFrame(data, weights=None, columns=cols)
    assert_array_equal(frame.weights, 1)
    assert_array_equal(frame, data)

    weights = np.random.rand(N)
    frame = WeightedDataFrame(data, weights=weights, columns=cols)
    assert frame.weights.shape == (N,)
    assert frame.shape == (N, m)
    assert isinstance(frame.weights, np.ndarray)
    assert_array_equal(frame, data)
    assert_array_equal(frame.weights, weights)
    assert_array_equal(frame.columns, cols)
    return frame


def test_WeightedDataFrame_key(frame):
    for key1 in frame.columns:
        assert_array_equal(frame.weights, frame[key1].weights)
        for key2 in frame.columns:
            assert_array_equal(frame[key1].weights, frame[key2].weights)


def test_WeightedDataFrame_slice(frame):
    assert isinstance(frame['A'], WeightedSeries)
    assert frame[:10].shape == (10, 3)
    assert frame[:10].weights.shape == (10,)
    assert frame[:10]._rand.shape == (10,)


def test_WeightedDataFrame_mean(frame):
    mean = frame.mean()
    assert isinstance(mean, Series)
    assert_allclose(mean, 0.5, atol=1e-2)

    mean = frame.mean(axis=1)
    assert isinstance(mean, WeightedSeries)
    assert_allclose(mean.mean(), 0.5, atol=1e-2)


def test_WeightedDataFrame_std(frame):
    std = frame.std()
    assert isinstance(std, Series)
    assert_allclose(std, (1./12)**0.5, atol=1e-2)

    std = frame.std(axis=1)
    assert isinstance(std, WeightedSeries)
    assert_allclose(std.mean(), (1./12)**0.5, atol=1e-1)


def test_WeightedDataFrame_cov(frame):
    cov = frame.cov()
    assert isinstance(cov, DataFrame)
    assert_allclose(cov, (1./12)*np.identity(3), atol=1e-2)


def test_WeightedDataFrame_corr(frame):
    corr = frame.corr()
    assert isinstance(corr, DataFrame)
    assert_allclose(corr, np.identity(3), atol=1e-2)


def test_WeightedDataFrame_corrwith(frame):
    correl = frame.corrwith(frame.A)
    assert isinstance(correl, Series)
    assert_allclose(frame.corrwith(frame.A), frame.corr()['A'])

    correl = frame.corrwith(frame[['A', 'B']])
    assert isinstance(correl, Series)
    assert_allclose(correl['A'], 1, atol=1e-2)
    assert_allclose(correl['B'], 1, atol=1e-2)
    assert np.isnan(correl['C'])


def test_WeightedDataFrame_median(frame):
    median = frame.median()
    assert isinstance(median, Series)
    assert_allclose(median, 0.5, atol=1e-2)

    median = frame.median(axis=1)
    assert isinstance(median, WeightedSeries)
    assert_allclose(median.mean(), 0.5, atol=1e-2)


def test_WeightedDataFrame_sem(frame):
    sem = frame.sem()
    assert isinstance(sem, Series)
    assert_allclose(sem, (1./12)**0.5/np.sqrt(frame.neff()), atol=1e-2)

    sem = frame.sem(axis=1)
    assert isinstance(sem, WeightedSeries)


def test_WeightedDataFrame_kurtosis(frame):
    kurtosis = frame.kurtosis()
    assert isinstance(kurtosis, Series)
    assert_allclose(kurtosis, 9./5, atol=1e-2)
    assert_array_equal(frame.kurtosis(), frame.kurt())

    kurtosis = frame.kurtosis(axis=1)
    assert isinstance(kurtosis, WeightedSeries)
    assert_array_equal(frame.kurtosis(axis=1), frame.kurt(axis=1))


def test_WeightedDataFrame_skew(frame):
    skew = frame.skew()
    assert isinstance(skew, Series)
    assert_allclose(skew, 0., atol=2e-2)

    skew = frame.skew(axis=1)
    assert isinstance(skew, Series)


def test_WeightedDataFrame_mad(frame):
    mad = frame.mad()
    assert isinstance(mad, Series)
    assert_allclose(mad, 0.25, atol=1e-2)

    mad = frame.mad(axis=1)
    assert isinstance(mad, Series)


def test_WeightedDataFrame_quantile(frame):
    quantile = frame.quantile()
    assert isinstance(quantile, Series)
    assert_allclose(quantile, 0.5, atol=1e-2)

    quantile = frame.quantile(axis=1)
    assert isinstance(quantile, WeightedSeries)
    assert_allclose(quantile.mean(), 0.5, atol=1e-2)

    qs = np.linspace(0, 1, 10)
    for q in qs:
        quantile = frame.quantile(q)
        assert isinstance(quantile, Series)
        assert_allclose(quantile, q, atol=1e-2)

        quantile = frame.quantile(q, axis=1)
        assert isinstance(quantile, WeightedSeries)

    assert_allclose(frame.quantile(qs), np.transpose([qs, qs, qs]), atol=1e-2)
    quantile = frame.quantile(qs, axis=1)
    assert isinstance(quantile, WeightedDataFrame)

    with pytest.raises(NotImplementedError):
        frame.quantile(numeric_only=False)


def test_WeightedDataFrame_sample(frame):
    sample = frame.sample()
    assert isinstance(sample, WeightedDataFrame)
    samples = frame.sample(5)
    assert isinstance(samples, WeightedDataFrame)
    assert len(samples) == 5


def test_WeightedDataFrame_neff(frame):
    neff = frame.neff()
    assert isinstance(neff, float)
    assert neff < len(frame)
    assert neff > len(frame) * np.exp(-0.25)


def test_WeightedDataFrame_compress(frame):
    assert_allclose(frame.neff(), len(frame.compress()), rtol=1e-2)
    for i in np.logspace(3, 5, 10):
        assert_allclose(i, len(frame.compress(i)), rtol=1e-1)
    unit_weights = frame.compress(0)
    assert len(np.unique(unit_weights.index)) == len(unit_weights)
    assert_array_equal(frame.compress(), frame.compress())
    assert_array_equal(frame.compress(i), frame.compress(i))
    assert_array_equal(frame.compress(-1), frame.compress(-1))


def test_WeightedDataFrame_nan(frame):
    frame['A'][0] = np.nan
    assert ~frame.mean().isna().any()
    assert ~frame.mean(axis=1).isna().any()
    assert_array_equal(frame.mean(skipna=False).isna(), [True, False, False])
    assert_array_equal(frame.mean(axis=1, skipna=False).isna()[0:6],
                       [True, False, False, False, False, False])

    assert ~frame.std().isna().any()
    assert ~frame.std(axis=1).isna().any()
    assert_array_equal(frame.std(skipna=False).isna(), [True, False, False])
    assert_array_equal(frame.std(axis=1, skipna=False).isna()[0:6],
                       [True, False, False, False, False, False])

    assert ~frame.cov().isna().any().any()
    assert_array_equal(frame.cov(skipna=False).isna(), [[True, True, True],
                                                        [True, False, False],
                                                        [True, False, False]])

    frame['B'][2] = np.nan
    assert ~frame.mean().isna().any()
    assert_array_equal(frame.mean(skipna=False).isna(), [True, True, False])
    assert_array_equal(frame.mean(axis=1, skipna=False).isna()[0:6],
                       [True, False, True, False, False, False])

    assert ~frame.std().isna().any()
    assert_array_equal(frame.std(skipna=False).isna(), [True, True, False])
    assert_array_equal(frame.std(axis=1, skipna=False).isna()[0:6],
                       [True, False, True, False, False, False])

    assert ~frame.cov().isna().any().any()
    assert_array_equal(frame.cov(skipna=False).isna(), [[True, True, True],
                                                        [True, True, True],
                                                        [True, True, False]])

    frame['C'][4] = np.nan
    assert ~frame.mean().isna().any()
    assert frame.mean(skipna=False).isna().all()
    assert_array_equal(frame.mean(axis=1, skipna=False).isna()[0:6],
                       [True, False, True, False, True, False])

    assert ~frame.std().isna().any()
    assert frame.std(skipna=False).isna().all()
    assert_array_equal(frame.std(axis=1, skipna=False).isna()[0:6],
                       [True, False, True, False, True, False])

    assert ~frame.cov().isna().any().any()
    assert frame.cov(skipna=False).isna().all().all()

    assert_allclose(frame.mean(), 0.5, atol=1e-2)
    assert_allclose(frame.std(), (1./12)**0.5, atol=1e-2)
    assert_allclose(frame.cov(), (1./12)*np.identity(3), atol=1e-2)


def test_WeightedSeries_mean(series):
    series[0] = np.nan
    series.var(skipna=False)
    mean = series.mean()
    assert isinstance(mean, float)
    assert_allclose(mean, 0.5, atol=1e-2)


def test_WeightedSeries_std(series):
    std = series.std()
    assert isinstance(std, float)
    assert_allclose(std, (1./12)**0.5, atol=1e-2)

    series[0] = np.nan
    assert ~np.isnan(series.std())
    assert np.isnan(series.std(skipna=False))


def test_WeightedSeries_cov(frame):
    assert_allclose(frame.A.cov(frame.A), 1./12, atol=1e-2)
    assert_allclose(frame.A.cov(frame.B), 0, atol=1e-2)

    frame.loc[0, 'B'] = np.nan
    assert ~np.isnan(frame.A.cov(frame.B))
    assert np.isnan(frame.A.cov(frame.B, skipna=False))
    assert ~np.isnan(frame.B.cov(frame.A))
    assert np.isnan(frame.B.cov(frame.A, skipna=False))


def test_WeightedSeries_corr(frame):
    assert_allclose(frame.A.corr(frame.A), 1., atol=1e-2)
    assert_allclose(frame.A.corr(frame.B), 0, atol=1e-2)
    D = frame.A + frame.B
    assert_allclose(frame.A.corr(D), 1/np.sqrt(2), atol=1e-2)


def test_WeightedSeries_median(series):
    median = series.median()
    assert isinstance(median, float)
    assert_allclose(median, 0.5, atol=1e-2)


def test_WeightedSeries_sem(series):
    sem = series.sem()
    assert isinstance(sem, float)
    assert_allclose(sem, (1./12)**0.5/np.sqrt(series.neff()), atol=1e-2)


def test_WeightedSeries_kurtosis(series):
    kurtosis = series.kurtosis()
    assert isinstance(kurtosis, float)
    assert_allclose(kurtosis, 9./5, atol=1e-2)
    assert series.kurtosis() == series.kurt()

    series[0] = np.nan
    assert ~np.isnan(series.kurtosis())
    assert np.isnan(series.kurtosis(skipna=False))


def test_WeightedSeries_skew(series):
    skew = series.skew()
    assert isinstance(skew, float)
    assert_allclose(skew, 0., atol=1e-2)

    series[0] = np.nan
    assert ~np.isnan(series.skew())
    assert np.isnan(series.skew(skipna=False))


def test_WeightedSeries_mad(series):
    mad = series.mad()
    assert isinstance(mad, float)
    assert_allclose(mad, 0.25, atol=1e-2)

    series[0] = np.nan
    assert ~np.isnan(series.mad())
    assert np.isnan(series.mad(skipna=False))


def test_WeightedSeries_quantile(series):

    quantile = series.quantile()
    assert isinstance(quantile, float)
    assert_allclose(quantile, 0.5, atol=1e-2)

    qs = np.linspace(0, 1, 10)
    for q in qs:
        quantile = series.quantile(q)
        assert isinstance(quantile, float)
        assert_allclose(quantile, q, atol=1e-2)

    assert_allclose(series.quantile(qs), qs, atol=1e-2)

    with pytest.raises(NotImplementedError):
        series.quantile(numeric_only=False)


def test_WeightedSeries_sample(series):
    sample = series.sample()
    assert isinstance(sample, WeightedSeries)
    samples = series.sample(5)
    assert isinstance(samples, WeightedSeries)
    assert len(samples) == 5


def test_WeightedSeries_neff(series):
    neff = series.neff()
    assert isinstance(neff, float)
    assert neff < len(series)
    assert neff > len(series) * np.exp(-0.25)


def test_WeightedSeries_compress(series):
    assert_allclose(series.neff(), len(series.compress()), rtol=1e-2)
    for i in np.logspace(3, 5, 10):
        assert_allclose(i, len(series.compress(i)), rtol=1e-1)
    unit_weights = series.compress(0)
    assert len(np.unique(unit_weights.index)) == len(unit_weights)


def test_WeightedSeries_nan(series):

    series[0] = np.nan

    assert ~np.isnan(series.mean())
    assert np.isnan(series.mean(skipna=False))
    assert ~np.isnan(series.std())
    assert np.isnan(series.std(skipna=False))
    assert ~np.isnan(series.var())
    assert np.isnan(series.var(skipna=False))

    assert_allclose(series.mean(), 0.5, atol=1e-2)
    assert_allclose(series.var(), 1./12, atol=1e-2)
    assert_allclose(series.std(), (1./12)**0.5, atol=1e-2)


@pytest.fixture
def mcmc_df():
    np.random.seed(0)
    m, s = 0.5, 0.1

    def logL(x):
        return x, -((x-m)**2).sum(axis=-1)/2/s**2

    np.random.seed(0)
    x0, logL0 = logL(np.random.normal(m, s, 4))
    dat = []
    for _ in range(3000):
        dat.append(x0)
        x1, logL1 = logL(np.random.normal(x0, s/2))
        if np.log(np.random.rand()) < logL1 - logL0:
            x0, logL0 = x1, logL1

    return DataFrame(dat, columns=["x", "y", "z", "w"])


@pytest.fixture
def mcmc_wdf(mcmc_df):
    weights = mcmc_df.groupby(mcmc_df.columns.tolist(), sort=False).size()
    return WeightedDataFrame(mcmc_df.drop_duplicates(), weights=weights.values)


def test_WeightedDataFrame_hist(mcmc_df, mcmc_wdf):
    df_axes = mcmc_df.hist()
    wdf_axes = mcmc_wdf.hist()
    for df_ax, wdf_ax in zip(df_axes.flatten(), wdf_axes.flatten()):
        for df_patch, wdf_patch in zip(df_ax.patches, wdf_ax.patches):
            assert df_patch.get_height() == wdf_patch.get_height()
            assert df_patch.get_width() == wdf_patch.get_width()
            assert df_patch.get_xy() == wdf_patch.get_xy()

    df_axes = mcmc_df.plot.hist(subplots=True)
    wdf_axes = mcmc_wdf.plot.hist(subplots=True)
    for df_ax, wdf_ax in zip(df_axes.flatten(), wdf_axes.flatten()):
        for df_patch, wdf_patch in zip(df_ax.patches, wdf_ax.patches):
            assert df_patch.get_height() == wdf_patch.get_height()
            assert df_patch.get_width() == wdf_patch.get_width()
            assert df_patch.get_xy() == wdf_patch.get_xy()

    plt.close("all")


def test_WeightedSeries_hist(mcmc_df, mcmc_wdf):

    fig, axes = plt.subplots(2)
    mcmc_df.x.hist(ax=axes[0])
    mcmc_wdf.x.hist(ax=axes[1])

    for df_patch, wdf_patch in zip(axes[0].patches, axes[1].patches):
        assert df_patch.get_height() == wdf_patch.get_height()
        assert df_patch.get_width() == wdf_patch.get_width()
        assert df_patch.get_xy() == wdf_patch.get_xy()

    fig, axes = plt.subplots(2)
    mcmc_df.x.plot.hist(ax=axes[0])
    mcmc_wdf.x.plot.hist(ax=axes[1])

    for df_patch, wdf_patch in zip(axes[0].patches, axes[1].patches):
        assert df_patch.get_height() == wdf_patch.get_height()
        assert df_patch.get_width() == wdf_patch.get_width()
        assert df_patch.get_xy() == wdf_patch.get_xy()

    plt.close("all")


def test_KdePlot(mcmc_df, mcmc_wdf):
    bw_method = 0.3
    fig, axes = plt.subplots(2)
    mcmc_df.x.plot.kde(bw_method=bw_method, ax=axes[0])
    mcmc_wdf.x.plot.kde(bw_method=bw_method, ax=axes[1])
    df_line, wdf_line = axes[0].lines[0], axes[1].lines[0]
    assert (df_line.get_xdata() == wdf_line.get_xdata()).all()
    assert_allclose(df_line.get_ydata(),  wdf_line.get_ydata(), atol=1e-4)

    plt.close("all")


def test_scatter_matrix(mcmc_df, mcmc_wdf):
    axes = scatter_matrix(mcmc_df)
    data = axes[0, 1].collections[0].get_offsets().data
    axes = orig_scatter_matrix(mcmc_df)
    orig_data = axes[0, 1].collections[0].get_offsets().data

    assert_allclose(data, orig_data)

    axes = scatter_matrix(mcmc_wdf)
    data = axes[0, 1].collections[0].get_offsets().data
    n = len(data)
    neff = channel_capacity(mcmc_wdf.weights)
    assert_allclose(n, neff, atol=np.sqrt(n))

    axes = orig_scatter_matrix(mcmc_wdf)
    orig_data = axes[0, 1].collections[0].get_offsets().data
    n = len(orig_data)
    assert n == len(mcmc_wdf)

    axes = scatter_matrix(mcmc_wdf, ncompress=50)
    n = len(axes[0, 1].collections[0].get_offsets().data)
    assert_allclose(n, 50, atol=np.sqrt(n))

    plt.close("all")


def test_bootstrap_plot(mcmc_df, mcmc_wdf):
    bootstrap_plot(mcmc_wdf.x)
    bootstrap_plot(mcmc_wdf.x, ncompress=500)
    plt.close("all")


def test_BoxPlot(mcmc_df, mcmc_wdf):
    mcmc_df.plot.box()
    mcmc_wdf.plot.box()

    mcmc_df.boxplot()
    mcmc_wdf.boxplot()

    plt.close("all")
    mcmc_df.x.plot.box()
    plt.close("all")
    mcmc_wdf.x.plot.box()

    mcmc_df.plot.box(subplots=True)
    mcmc_wdf.plot.box(subplots=True)

    mcmc_df['split'] = ''
    mcmc_df.loc[:len(mcmc_df)//2, 'split'] = 'A'
    mcmc_df.loc[len(mcmc_df)//2:, 'split'] = 'B'

    mcmc_wdf['split'] = ''
    mcmc_wdf.iloc[:len(mcmc_wdf)//2, -1] = 'A'
    mcmc_wdf.iloc[len(mcmc_wdf)//2:, -1] = 'B'

    mcmc_df.groupby('split').boxplot()
    mcmc_wdf.groupby('split').boxplot()

    plt.close("all")

    for return_type in ['dict', 'both']:
        mcmc_wdf.plot.box(return_type=return_type)
        mcmc_wdf.boxplot(return_type=return_type)

    mcmc_wdf.boxplot(xlabel='xlabel')
    mcmc_wdf.boxplot(ylabel='ylabel')

    mcmc_wdf.boxplot(vert=False)
    mcmc_wdf.boxplot(fontsize=30)


def test_ScatterPlot(mcmc_df, mcmc_wdf):
    mcmc_df.plot.scatter('x', 'y')
    ax = mcmc_wdf.plot.scatter('x', 'y')

    n = len(ax.collections[0].get_offsets().data)
    neff = channel_capacity(mcmc_wdf.weights)
    assert_allclose(n, neff, atol=np.sqrt(n))

    ax = mcmc_wdf.plot.scatter('x', 'y', ncompress=50)
    n = len(ax.collections[0].get_offsets().data)
    assert_allclose(n, 50, atol=np.sqrt(50))


<<<<<<< HEAD
def test_HexBinPlot():
    df, wdf = mcmc_run()

    df.plot.hexbin('x', 'y')
    wdf.plot.hexbin('x', 'y')


def test_WeightedDataFramePlotting():
    df, wdf = mcmc_run()
    wdf.plot.hist()
    wdf.x.plot.kde(subplots=True)

    wdf.plot.hist_2d('x', 'y')
    wdf.plot.kde_2d('x', 'y')
    wdf.plot.fastkde_2d('x', 'y')
    wdf.plot.kde_1d()
    wdf.plot.fastkde_1d()
    wdf.plot.hist_1d()
=======
def test_HexBinPLot(mcmc_df, mcmc_wdf):
    df_axes = mcmc_df.plot.hexbin('x', 'y', mincnt=1)
    wdf_axes = mcmc_wdf.plot.hexbin('x', 'y')

    df_data = df_axes.collections[0].get_offsets()
    wdf_data = wdf_axes.collections[0].get_offsets()
    assert_allclose(df_data, wdf_data)

    df_colors = df_axes.collections[0].get_facecolors()
    wdf_colors = wdf_axes.collections[0].get_facecolors()
    assert_allclose(df_colors, wdf_colors)
>>>>>>> 4970b9fc
<|MERGE_RESOLUTION|>--- conflicted
+++ resolved
@@ -580,16 +580,20 @@
     assert_allclose(n, 50, atol=np.sqrt(50))
 
 
-<<<<<<< HEAD
-def test_HexBinPlot():
-    df, wdf = mcmc_run()
-
-    df.plot.hexbin('x', 'y')
-    wdf.plot.hexbin('x', 'y')
-
-
-def test_WeightedDataFramePlotting():
-    df, wdf = mcmc_run()
+def test_HexBinPlot(mcmc_df, mcmc_wdf):
+    df_axes = mcmc_df.plot.hexbin('x', 'y', mincnt=1)
+    wdf_axes = mcmc_wdf.plot.hexbin('x', 'y')
+
+    df_data = df_axes.collections[0].get_offsets()
+    wdf_data = wdf_axes.collections[0].get_offsets()
+    assert_allclose(df_data, wdf_data)
+
+    df_colors = df_axes.collections[0].get_facecolors()
+    wdf_colors = wdf_axes.collections[0].get_facecolors()
+    assert_allclose(df_colors, wdf_colors)
+
+
+def test_WeightedDataFramePlotting(wdf):
     wdf.plot.hist()
     wdf.x.plot.kde(subplots=True)
 
@@ -598,17 +602,4 @@
     wdf.plot.fastkde_2d('x', 'y')
     wdf.plot.kde_1d()
     wdf.plot.fastkde_1d()
-    wdf.plot.hist_1d()
-=======
-def test_HexBinPLot(mcmc_df, mcmc_wdf):
-    df_axes = mcmc_df.plot.hexbin('x', 'y', mincnt=1)
-    wdf_axes = mcmc_wdf.plot.hexbin('x', 'y')
-
-    df_data = df_axes.collections[0].get_offsets()
-    wdf_data = wdf_axes.collections[0].get_offsets()
-    assert_allclose(df_data, wdf_data)
-
-    df_colors = df_axes.collections[0].get_facecolors()
-    wdf_colors = wdf_axes.collections[0].get_facecolors()
-    assert_allclose(df_colors, wdf_colors)
->>>>>>> 4970b9fc
+    wdf.plot.hist_1d()