--- conflicted
+++ resolved
@@ -877,8 +877,6 @@
     wdf_ = wdf.reset_index(level=['A', 'C'])
     assert wdf_.index.names == ['B', 'weights']
 
-<<<<<<< HEAD
-=======
     assert_array_equal(wdf.get_weights(), weights)
     wdf_ = wdf.reorder_levels(['B', 'C', 'weights', 'A'])
     assert_array_equal(wdf_.get_weights(), weights)
@@ -893,7 +891,6 @@
     assert wdf_.index.names == ['A', 'B', 'weights', 'C']
     assert_array_equal(wdf_.get_weights(), weights)
 
->>>>>>> bbe259ce
 
 def test_weight_passing(mcmc_wdf):
     weights = mcmc_wdf.get_weights()
