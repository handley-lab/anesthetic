--- conflicted
+++ resolved
@@ -12,12 +12,8 @@
 
 @pytest.mark.parametrize('root', ["./tests/example_data/pc",
                                   "./tests/example_data/mn",
-<<<<<<< HEAD
-                                  "./tests/example_data/un",
+                                  skipif_no_h5py("./tests/example_data/un"),
                                   "./tests/example_data/nf"])
-=======
-                                  skipif_no_h5py("./tests/example_data/un")])
->>>>>>> dc15c5b5
 def test_gui(root):
     samples = read_chains(root)
     plotter = samples.gui()
@@ -64,12 +60,8 @@
 
 @pytest.mark.parametrize('root', ["./tests/example_data/pc",
                                   "./tests/example_data/mn",
-<<<<<<< HEAD
-                                  "./tests/example_data/un",
+                                  skipif_no_h5py("./tests/example_data/un"),
                                   "./tests/example_data/nf"])
-=======
-                                  skipif_no_h5py("./tests/example_data/un")])
->>>>>>> dc15c5b5
 def test_gui_params(root):
     samples = read_chains(root)
     params = samples.columns.get_level_values(0).to_list()
@@ -82,12 +74,8 @@
 
 @pytest.mark.parametrize('root', ["./tests/example_data/pc",
                                   "./tests/example_data/mn",
-<<<<<<< HEAD
-                                  "./tests/example_data/un",
+                                  skipif_no_h5py("./tests/example_data/un"),
                                   "./tests/example_data/nf"])
-=======
-                                  skipif_no_h5py("./tests/example_data/un")])
->>>>>>> dc15c5b5
 def test_slider_reset_range(root):
     plotter = read_chains(root).gui()
     plotter.evolution.reset_range(-3, 3)
