import warnings
import numpy
from numpy.testing import assert_array_equal
<<<<<<< HEAD
from anesthetic.utils import nest_level, compute_nlive, unique
from anesthetic.utils import logsumexp, logsumexpinf
=======
from anesthetic.utils import nest_level, compute_nlive, unique, is_int
>>>>>>> 81a63717


def test_nest_level():
    assert(nest_level(0) == 0)
    assert(nest_level([]) == 1)
    assert(nest_level(['a']) == 1)
    assert(nest_level(['a', 'b']) == 1)
    assert(nest_level([['a'], 'b']) == 2)
    assert(nest_level(['a', ['b']]) == 2)
    assert(nest_level([['a'], ['b']]) == 2)


def test_compute_nlive():
    # Generate a 'pure' nested sampling run
    numpy.random.seed(0)
    nlive = 500
    ncompress = 100
    logL = numpy.cumsum(numpy.random.rand(nlive, ncompress), axis=1)
    logL_birth = numpy.concatenate((numpy.ones((nlive, 1))*-1e30,
                                    logL[:, :-1]), axis=1)
    i = numpy.argsort(logL.flatten())
    logL = logL.flatten()[i]
    logL_birth = logL_birth.flatten()[i]

    # Compute nlive
    nlives = compute_nlive(logL, logL_birth)

    # Check the first half are constant
    assert_array_equal(nlives[:len(nlives)//2], nlive)

    # Check no points at the end
    assert(nlives[-1] == 0)

    # Check never more than nlive
    assert(nlives.max() <= nlive)


def test_unique():
    assert(unique([3, 2, 1, 4, 1, 3]) == [3, 2, 1, 4])


<<<<<<< HEAD
def test_logsumexpinf():
    a = numpy.random.rand(10)
    b = numpy.random.rand(10)
    assert logsumexpinf(-numpy.inf, b=[-numpy.inf]) == -numpy.inf
    assert logsumexp(a, b=b) == logsumexpinf(a, b=b)
    a[0] = -numpy.inf
    assert logsumexp(a, b=b) == logsumexpinf(a, b=b)
    b[0] = -numpy.inf
    with warnings.catch_warnings():
        warnings.filterwarnings('ignore',
                                'invalid value encountered in multiply',
                                RuntimeWarning)
        assert numpy.isnan(logsumexp(a, b=b))
    assert numpy.isfinite(logsumexpinf(a, b=b))
=======
def test_is_int():
    assert is_int(1)
    assert is_int(numpy.int64(1))
    assert not is_int(1.)
    assert not is_int(numpy.float64(1.))
>>>>>>> 81a63717
<|MERGE_RESOLUTION|>--- conflicted
+++ resolved
@@ -1,12 +1,8 @@
 import warnings
 import numpy
 from numpy.testing import assert_array_equal
-<<<<<<< HEAD
-from anesthetic.utils import nest_level, compute_nlive, unique
+from anesthetic.utils import nest_level, compute_nlive, unique, is_int
 from anesthetic.utils import logsumexp, logsumexpinf
-=======
-from anesthetic.utils import nest_level, compute_nlive, unique, is_int
->>>>>>> 81a63717
 
 
 def test_nest_level():
@@ -48,7 +44,13 @@
     assert(unique([3, 2, 1, 4, 1, 3]) == [3, 2, 1, 4])
 
 
-<<<<<<< HEAD
+def test_is_int():
+    assert is_int(1)
+    assert is_int(numpy.int64(1))
+    assert not is_int(1.)
+    assert not is_int(numpy.float64(1.))
+
+
 def test_logsumexpinf():
     a = numpy.random.rand(10)
     b = numpy.random.rand(10)
@@ -62,11 +64,4 @@
                                 'invalid value encountered in multiply',
                                 RuntimeWarning)
         assert numpy.isnan(logsumexp(a, b=b))
-    assert numpy.isfinite(logsumexpinf(a, b=b))
-=======
-def test_is_int():
-    assert is_int(1)
-    assert is_int(numpy.int64(1))
-    assert not is_int(1.)
-    assert not is_int(numpy.float64(1.))
->>>>>>> 81a63717
+    assert numpy.isfinite(logsumexpinf(a, b=b))