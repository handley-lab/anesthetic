import warnings
import numpy as np
import pytest
from scipy import special as sp
from numpy.testing import (assert_array_equal, assert_allclose)
from anesthetic import read_chains
from pytest import approx
from anesthetic.utils import (nest_level, compute_nlive, unique, is_int,
                              iso_probability_contours,
                              iso_probability_contours_from_samples,
                              logsumexp, sample_compression_1d,
                              triangular_sample_compression_2d,
                              insertion_p_value, compress_weights,
<<<<<<< HEAD
                              credibility_interval, sample_cdf)
=======
                              neff)
>>>>>>> 8a93e0b9


def test_compress_weights():
    w = compress_weights(w=np.ones(10), u=None)
    assert_array_equal(w, np.ones(10))
    w = compress_weights(w=None, u=np.random.rand(10))
    assert_array_equal(w, np.ones(10))
    r = np.random.rand(10)
    w = compress_weights(w=r, u=None, ncompress=False)
    assert_array_equal(w, r)
    r = np.random.rand(10)
    w = compress_weights(w=r, u=None, ncompress=-1)
    assert np.all(np.logical_or(w == 0, w == 1))

    # TODO Remove in 2.1
    with pytest.raises(ValueError):
        compress_weights(w=r, ncompress=-1)


def test_nest_level():
    assert nest_level(0) == 0
    assert nest_level([]) == 1
    assert nest_level(['a']) == 1
    assert nest_level(['a', 'b']) == 1
    assert nest_level([['a'], 'b']) == 2
    assert nest_level(['a', ['b']]) == 2
    assert nest_level([['a'], ['b']]) == 2


def test_compute_nlive():
    # Generate a 'pure' nested sampling run
    np.random.seed(0)
    nlive = 500
    ncompress = 100
    logL = np.cumsum(np.random.rand(nlive, ncompress), axis=1)
    logL_birth = np.concatenate((np.ones((nlive, 1))*-np.inf, logL[:, :-1]),
                                axis=1)
    i = np.argsort(logL.flatten())
    logL = logL.flatten()[i]
    logL_birth = logL_birth.flatten()[i]

    # Compute nlive
    nlives = compute_nlive(logL, logL_birth)

    # Check the first half are constant
    assert_array_equal(nlives[:len(nlives)//2], nlive)

    # Check one point at the end
    assert nlives[-1] == 1

    # Check never more than nlive
    assert nlives.max() <= nlive

    # Check length
    assert (len(nlives) == len(logL))


def test_unique():
    assert unique([3, 2, 1, 4, 1, 3]) == [3, 2, 1, 4]


@pytest.mark.parametrize('ipc', [iso_probability_contours,
                                 iso_probability_contours_from_samples])
def test_iso_probability_contours(ipc):
    p = np.random.randn(10)
    ipc(p)
    with pytest.raises(ValueError):
        ipc(p, contours=[0.68, 0.95])


def test_triangular_sample_compression_2d():
    np.random.seed(0)
    n = 5000
    x = np.random.rand(n)
    y = np.random.rand(n)
    w = np.random.rand(n)
    cov = np.identity(2)
    tri, W = triangular_sample_compression_2d(x, y, cov, w)
    assert len(W) == 1000
    assert np.isclose(sum(W), sum(w), rtol=1e-1)
    tri, W = triangular_sample_compression_2d(x, y, cov, w, n='inf')
    assert n/10 < len(W) < n
    assert np.isclose(sum(W), sum(w), rtol=1e-1)
    tri, W = triangular_sample_compression_2d(x, y, cov, w, n=10000)
    assert n == len(W)
    assert sum(W) == pytest.approx(sum(w))


def test_sample_compression_1d():
    np.random.seed(0)
    N = 10000
    x_ = np.random.rand(N)
    w_ = np.random.rand(N)
    n = 1000
    x, w = sample_compression_1d(x_, w_, n)
    assert len(x) == n
    assert len(w) == n
    assert np.isclose(w.sum(), w_.sum())

    x_ = np.random.rand(N)
    w_ = np.random.lognormal(1, 0.5, N)
    x, w = sample_compression_1d(x_, w_, ncompress=True)
    assert len(w) <= N


def test_is_int():
    assert is_int(1)
    assert is_int(np.int64(1))
    assert not is_int(1.)
    assert not is_int(np.float64(1.))


def test_logsumexpinf():
    np.random.seed(0)
    a = np.random.rand(10)
    b = np.random.rand(10)
    assert logsumexp(-np.inf, b=[-np.inf]) == -np.inf
    assert logsumexp(a, b=b) == sp.logsumexp(a, b=b)
    a[0] = -np.inf
    assert logsumexp(a, b=b) == sp.logsumexp(a, b=b)
    b[0] = -np.inf
    with warnings.catch_warnings():
        warnings.filterwarnings('ignore',
                                'invalid value encountered in multiply',
                                RuntimeWarning)
        assert np.isnan(sp.logsumexp(a, b=b))
    assert np.isfinite(logsumexp(a, b=b))


def test_insertion_p_value():
    np.random.seed(3)
    nlive = 500
    ndead = nlive*20
    indexes = np.random.randint(0, nlive, ndead)
    ks_results = insertion_p_value(indexes, nlive)
    assert 'D' in ks_results
    assert 'p-value' in ks_results
    assert 'sample_size' in ks_results

    assert 'iterations' not in ks_results
    assert 'nbatches' not in ks_results
    assert 'p_value_uncorrected' not in ks_results

    assert ks_results['p-value'] > 0.05
    assert ks_results['sample_size'] == ndead

    ks_results = insertion_p_value(indexes, nlive, 1)
    assert 'D' in ks_results
    assert 'p-value' in ks_results
    assert 'sample_size' in ks_results
    assert 'iterations' in ks_results
    assert 'nbatches' in ks_results
    assert 'uncorrected p-value' in ks_results

    assert ks_results['p-value'] > 0.05
    assert ks_results['uncorrected p-value'] < ks_results['p-value']

    iterations = ks_results['iterations']
    assert isinstance(iterations, tuple)
    assert len(iterations) == 2
    assert iterations[1] - iterations[0] == nlive
    assert ks_results['nbatches'] == 20


def test_p_values_from_sample():
    np.random.seed(3)
    ns = read_chains('./tests/example_data/pc')
    ns._compute_insertion_indexes()
    nlive = len(ns.live_points())

    ks_results = insertion_p_value(ns.insertion[nlive:-nlive], nlive)
    assert ks_results['p-value'] > 0.05

    ks_results = insertion_p_value(ns.insertion[nlive:-nlive], nlive, batch=1)
    assert ks_results['p-value'] > 0.05


<<<<<<< HEAD
def test_sample_cdf():
    normal_samples = np.random.normal(loc=2, scale=0.1, size=10000)
    CDF = sample_cdf(normal_samples, inverse=False)
    assert_allclose(CDF(-np.inf), 0)
    assert_allclose(CDF(-100), 0)
    assert_allclose(CDF(2), 0.5, atol=0.1)


@pytest.mark.parametrize('method', ['iso-pdf', 'equal-tailed',
                                    'lower-limit', 'upper-limit'])
@pytest.mark.parametrize('return_covariance', [True, False])
def test_credibility_interval(method, return_covariance):
    np.random.seed(0)
    normal_samples = np.random.normal(loc=2, scale=0.1, size=10000)
    ci = credibility_interval(
        normal_samples,
        level=0.84 if 'limit' in method else 0.68,
        method=method,
        return_covariance=return_covariance,
    )
    if return_covariance:
        ci, cov = ci
        assert np.ndim(cov) == 0 if 'limit' in method else 2
        assert np.all(np.abs(cov) < 1e-4)
        assert np.all(np.abs(cov) > 1e-8)
    if method in ['iso-pdf', 'equal-tailed']:
        lower, upper = ci
    else:
        upper = ci if 'upper' in method else 2.1
        lower = ci if 'lower' in method else 1.9
    assert_allclose(lower, 1.9, atol=0.02)
    assert_allclose(upper, 2.1, atol=0.02)


def test_credibility_interval_exceptions():
    samples = read_chains('./tests/example_data/pc')
    with pytest.raises(ValueError):
        credibility_interval(samples.x0, level=1.1)
    with pytest.raises(ValueError):
        credibility_interval(samples[['x0', 'x1']])
    with pytest.raises(ValueError):
        credibility_interval(samples.x0, weights=[1, 2, 3])
    with pytest.raises(ValueError):
        credibility_interval(samples.x0, method='foo')
=======
@pytest.mark.parametrize('beta', ['entropy', 'kish', 0.5, 1, 2, np.inf,
                                  '0.5', '1', '1.', '1.0', '1.00', 'inf'])
def test_effective_samples(beta):
    w = np.ones(20)
    assert neff(w, beta=beta) == approx(20, rel=1e-6)
    w[10:] = 1e-6
    assert neff(w, beta=beta) == approx(10, rel=1e-2)
    w[15:] = 0
    assert neff(w, beta=beta) == approx(10, rel=1e-2)
>>>>>>> 8a93e0b9
<|MERGE_RESOLUTION|>--- conflicted
+++ resolved
@@ -11,11 +11,7 @@
                               logsumexp, sample_compression_1d,
                               triangular_sample_compression_2d,
                               insertion_p_value, compress_weights,
-<<<<<<< HEAD
-                              credibility_interval, sample_cdf)
-=======
-                              neff)
->>>>>>> 8a93e0b9
+                              credibility_interval, sample_cdf, neff)
 
 
 def test_compress_weights():
@@ -193,7 +189,6 @@
     assert ks_results['p-value'] > 0.05
 
 
-<<<<<<< HEAD
 def test_sample_cdf():
     normal_samples = np.random.normal(loc=2, scale=0.1, size=10000)
     CDF = sample_cdf(normal_samples, inverse=False)
@@ -238,7 +233,8 @@
         credibility_interval(samples.x0, weights=[1, 2, 3])
     with pytest.raises(ValueError):
         credibility_interval(samples.x0, method='foo')
-=======
+
+        
 @pytest.mark.parametrize('beta', ['entropy', 'kish', 0.5, 1, 2, np.inf,
                                   '0.5', '1', '1.', '1.0', '1.00', 'inf'])
 def test_effective_samples(beta):
@@ -247,5 +243,4 @@
     w[10:] = 1e-6
     assert neff(w, beta=beta) == approx(10, rel=1e-2)
     w[15:] = 0
-    assert neff(w, beta=beta) == approx(10, rel=1e-2)
->>>>>>> 8a93e0b9
+    assert neff(w, beta=beta) == approx(10, rel=1e-2)