--- conflicted
+++ resolved
@@ -29,7 +29,7 @@
     params = ['x0', 'x1', 'x2', 'x3', 'x4', 'logL', 'chain']
     assert_array_equal(mcmc.drop_labels(axis=1).columns, params)
     labels = ['$x_0$', '$x_1$', '$x_2$', '$x_3$', '$x_4$',
-              r'$\log\mathcal{L}$', r'$n_\mathrm{chain}$']
+              r'$\ln\mathcal{L}$', r'$n_\mathrm{chain}$']
     assert_array_equal(mcmc.get_labels(axis=1), labels)
     mcmc.plot_2d(['x0', 'x1', 'x2', 'x3'])
     mcmc.plot_1d(['x0', 'x1', 'x2', 'x3'])
@@ -53,7 +53,7 @@
 
     params = [0, 1, 2, 3, 4, 'logL', 'chain']
     assert all(mcmc.drop_labels(axis=1).columns == params)
-    labels = ['', '', '', '', '', r'$\log\mathcal{L}$', r'$n_\mathrm{chain}$']
+    labels = ['', '', '', '', '', r'$\ln\mathcal{L}$', r'$n_\mathrm{chain}$']
     assert_array_equal(mcmc.get_labels(axis=1), labels)
 
 
@@ -74,7 +74,7 @@
     assert_array_equal(mcmc.drop_labels(axis=1).columns, params)
     if 'getdist' in sys.modules:
         labels = ['$x0$', '$x1$', '', '', r'$\chi^2$',
-                  r'$\chi^2_\mathrm{norm}$', r'$\log\mathcal{L}$',
+                  r'$\chi^2_\mathrm{norm}$', r'$\ln\mathcal{L}$',
                   r'$n_\mathrm{chain}$']
         assert_array_equal(mcmc.get_labels(axis=1), labels)
 
@@ -136,7 +136,7 @@
               '$YHe$',
               '$H0$',
               '$10^{-9}A_{s }$',
-              r'$\log\mathcal{L}$',
+              r'$\ln\mathcal{L}$',
               r'$n_\mathrm{chain}$']
     assert_array_equal(mcmc.get_labels(axis=1), labels)
     assert_array_equal(mcmc.get_weights(), w)
@@ -150,29 +150,16 @@
     np.random.seed(3)
     ns = read_multinest('./tests/example_data/mn')
     params = ['x0', 'x1', 'x2', 'x3', 'x4', 'logL', 'logL_birth', 'nlive']
-<<<<<<< HEAD
     assert_array_equal(ns.drop_labels(axis=1).columns, params)
     labels = ['$x_0$',
               '$x_1$',
               '$x_2$',
               '$x_3$',
               '$x_4$',
-              r'$\log\mathcal{L}$',
-              r'$\log\mathcal{L}_\mathrm{birth}$',
+              r'$\ln\mathcal{L}$',
+              r'$\ln\mathcal{L}_\mathrm{birth}$',
               r'$n_\mathrm{live}$']
     assert_array_equal(ns.get_labels(axis=1), labels)
-=======
-    assert_array_equal(ns.columns, params)
-    tex = {'x0': '$x_0$',
-           'x1': '$x_1$',
-           'x2': '$x_2$',
-           'x3': '$x_3$',
-           'x4': '$x_4$',
-           'logL': r'$\ln\mathcal{L}$',
-           'logL_birth': r'$\ln\mathcal{L}_\mathrm{birth}$',
-           'nlive': r'$n_\mathrm{live}$'}
-    assert ns.tex == tex
->>>>>>> 9545d232
 
     assert isinstance(ns, NestedSamples)
     ns.plot_2d(['x0', 'x1', 'x2', 'x3'])
@@ -181,7 +168,7 @@
     ns = read_multinest('./tests/example_data/mn_old')
     params.remove('logL_birth')
     assert_array_equal(ns.drop_labels(axis=1).columns, params)
-    labels.remove(r'$\log\mathcal{L}_\mathrm{birth}$')
+    labels.remove(r'$\ln\mathcal{L}_\mathrm{birth}$')
     assert_array_equal(ns.get_labels(axis=1), labels)
     assert isinstance(ns, NestedSamples)
     ns.plot_2d(['x0', 'x1', 'x2', 'x3'])
@@ -198,29 +185,16 @@
         for key2 in ns.columns:
             assert_array_equal(ns[key1].get_weights(), ns[key2].get_weights())
     params = ['x0', 'x1', 'x2', 'x3', 'x4', 'logL', 'logL_birth', 'nlive']
-<<<<<<< HEAD
     assert_array_equal(ns.drop_labels(axis=1).columns, params)
     labels = ['$x_0$',
               '$x_1$',
               '$x_2$',
               '$x_3$',
               '$x_4$',
-              r'$\log\mathcal{L}$',
-              r'$\log\mathcal{L}_\mathrm{birth}$',
+              r'$\ln\mathcal{L}$',
+              r'$\ln\mathcal{L}_\mathrm{birth}$',
               r'$n_\mathrm{live}$']
     assert_array_equal(ns.get_labels(axis=1), labels)
-=======
-    assert_array_equal(ns.columns, params)
-    tex = {'x0': '$x_0$',
-           'x1': '$x_1$',
-           'x2': '$x_2$',
-           'x3': '$x_3$',
-           'x4': '$x_4$',
-           'logL': r'$\ln\mathcal{L}$',
-           'logL_birth': r'$\ln\mathcal{L}_\mathrm{birth}$',
-           'nlive': r'$n_\mathrm{live}$'}
-    assert ns.tex == tex
->>>>>>> 9545d232
 
     ns.plot_2d(['x0', 'x1', 'x2', 'x3'])
     ns.plot_1d(['x0', 'x1', 'x2', 'x3'])
